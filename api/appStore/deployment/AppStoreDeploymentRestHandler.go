--- conflicted
+++ resolved
@@ -274,11 +274,8 @@
 	common.WriteJsonResp(w, err, res, http.StatusOK)
 }
 
-<<<<<<< HEAD
-=======
-
-
->>>>>>> 9b2252f3
+
+
 func (handler *AppStoreDeploymentRestHandlerImpl) LinkHelmApplicationToChartStore(w http.ResponseWriter, r *http.Request) {
 	request := &openapi.UpdateReleaseWithChartLinkingRequest{}
 	decoder := json.NewDecoder(r.Body)
@@ -321,8 +318,8 @@
 	common.WriteJsonResp(w, err, res, http.StatusOK)
 }
 
-<<<<<<< HEAD
-=======
+
+
 func (handler *AppStoreDeploymentRestHandlerImpl) RollbackApplication(w http.ResponseWriter, r *http.Request) {
 	request := &openapi2.RollbackReleaseRequest{}
 	decoder := json.NewDecoder(r.Body)
@@ -377,5 +374,4 @@
 		Success: &success,
 	}
 	common.WriteJsonResp(w, err, res, http.StatusOK)
-}
->>>>>>> 9b2252f3
+}