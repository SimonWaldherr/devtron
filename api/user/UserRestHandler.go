--- conflicted
+++ resolved
@@ -73,22 +73,15 @@
 }
 
 func NewUserRestHandlerImpl(userService user.UserService, validator *validator.Validate,
-<<<<<<< HEAD
-	logger *zap.SugaredLogger, enforcer casbin.Enforcer, roleGroupService user.RoleGroupService) *UserRestHandlerImpl {
-=======
 	logger *zap.SugaredLogger, enforcer casbin.Enforcer, roleGroupService user.RoleGroupService,
 	teamRepository team.TeamRepository) *UserRestHandlerImpl {
->>>>>>> 4fabb844
 	userAuthHandler := &UserRestHandlerImpl{
 		userService:      userService,
 		validator:        validator,
 		logger:           logger,
 		enforcer:         enforcer,
 		roleGroupService: roleGroupService,
-<<<<<<< HEAD
-=======
 		teamRepository:   teamRepository,
->>>>>>> 4fabb844
 	}
 	return userAuthHandler
 }
@@ -286,31 +279,6 @@
 	// RBAC enforcer applying
 	token := r.Header.Get("token")
 	isAuthorised := false
-<<<<<<< HEAD
-	//checking superAdmin access
-	isAuthorised, err = handler.userService.IsSuperAdmin(int(userId))
-	if err != nil {
-		handler.logger.Errorw("error in checking superAdmin access of user", "err", err)
-		common.WriteJsonResp(w, err, "", http.StatusInternalServerError)
-		return
-	}
-	if !isAuthorised {
-		user, err := handler.userService.GetById(userId)
-		if err != nil {
-			handler.logger.Errorw("error in getting user by id", "err", err)
-			common.WriteJsonResp(w, err, "", http.StatusInternalServerError)
-			return
-		}
-		if user.RoleFilters != nil && len(user.RoleFilters) > 0 {
-			for _, filter := range user.RoleFilters {
-				if len(filter.Team) > 0 {
-					if ok := handler.enforcer.Enforce(token, casbin.ResourceUser, casbin.ActionGet, strings.ToLower(filter.Team)); ok {
-						isAuthorised = true
-						break
-					}
-				}
-			}
-=======
 	//checking for superadmin access
 	if ok := handler.enforcer.Enforce(token, casbin.ResourceGlobal, casbin.ActionGet, "*"); ok {
 		isAuthorised = true
@@ -327,7 +295,6 @@
 		if ok := handler.enforcer.Enforce(token, casbin.ResourceUser, casbin.ActionDelete, strings.ToLower(team.Name)); ok {
 			isAuthorised = true
 			break
->>>>>>> 4fabb844
 		}
 	}
 	if !isAuthorised {
