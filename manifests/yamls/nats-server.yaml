--- conflicted
+++ resolved
@@ -7,10 +7,6 @@
   namespace: devtroncd
   labels:
     release: "devtron"
-<<<<<<< HEAD
-    component: nats-server
-=======
     component: "nats-server"
->>>>>>> c5f32a1a
 spec:
   size: 3