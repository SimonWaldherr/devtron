--- conflicted
+++ resolved
@@ -122,8 +122,6 @@
 #### For Devtron version v0.6.0 and higher
 
 Use username:`admin` and for password run command mentioned below.
-<<<<<<< HEAD
-=======
 ```bash
 kubectl -n devtroncd get secret devtron-secret -o jsonpath='{.data.ADMIN_PASSWORD}' | base64 -d
 ```
@@ -131,16 +129,8 @@
 #### For Devtron version less than v0.6.0
 
 Use username:`admin` and for password run command mentioned below.
->>>>>>> 83facbd5
-```bash
-$ kubectl -n devtroncd get secret devtron-secret -o jsonpath='{.data.ADMIN_PASSWORD}' | base64 -d
-```
-
-#### For Devtron version less than v0.6.0
-
-Use username:`admin` and for password run command mentioned below.
-```bash
-$ kubectl -n devtroncd get secret devtron-secret -o jsonpath='{.data.ACD_PASSWORD}' | base64 -d
+```bash
+kubectl -n devtroncd get secret devtron-secret -o jsonpath='{.data.ACD_PASSWORD}' | base64 -d
 ```
 
 ## Cleaning Devtron Installer Helm3
