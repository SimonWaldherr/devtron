--- conflicted
+++ resolved
@@ -206,33 +206,6 @@
 // GitLab API docs: https://docs.gitlab.com/ce/api/issues.html#list-issues
 type ListIssuesOptions struct {
 	ListOptions
-<<<<<<< HEAD
-	State              *string    `url:"state,omitempty" json:"state,omitempty"`
-	Labels             *Labels    `url:"labels,comma,omitempty" json:"labels,omitempty"`
-	NotLabels          *Labels    `url:"not[labels],comma,omitempty" json:"not[labels],omitempty"`
-	WithLabelDetails   *bool      `url:"with_labels_details,omitempty" json:"with_labels_details,omitempty"`
-	Milestone          *string    `url:"milestone,omitempty" json:"milestone,omitempty"`
-	NotMilestone       *string    `url:"not[milestone],omitempty" json:"not[milestone],omitempty"`
-	Scope              *string    `url:"scope,omitempty" json:"scope,omitempty"`
-	AuthorID           *int       `url:"author_id,omitempty" json:"author_id,omitempty"`
-	NotAuthorID        *[]int     `url:"not[author_id],omitempty" json:"not[author_id],omitempty"`
-	AssigneeID         *int       `url:"assignee_id,omitempty" json:"assignee_id,omitempty"`
-	NotAssigneeID      *[]int     `url:"not[assignee_id],omitempty" json:"not[assignee_id],omitempty"`
-	AssigneeUsername   *string    `url:"assignee_username,omitempty" json:"assignee_username,omitempty"`
-	MyReactionEmoji    *string    `url:"my_reaction_emoji,omitempty" json:"my_reaction_emoji,omitempty"`
-	NotMyReactionEmoji *[]string  `url:"not[my_reaction_emoji],omitempty" json:"not[my_reaction_emoji],omitempty"`
-	IIDs               *[]int     `url:"iids[],omitempty" json:"iids,omitempty"`
-	In                 *string    `url:"in,omitempty" json:"in,omitempty"`
-	OrderBy            *string    `url:"order_by,omitempty" json:"order_by,omitempty"`
-	Sort               *string    `url:"sort,omitempty" json:"sort,omitempty"`
-	Search             *string    `url:"search,omitempty" json:"search,omitempty"`
-	CreatedAfter       *time.Time `url:"created_after,omitempty" json:"created_after,omitempty"`
-	CreatedBefore      *time.Time `url:"created_before,omitempty" json:"created_before,omitempty"`
-	UpdatedAfter       *time.Time `url:"updated_after,omitempty" json:"updated_after,omitempty"`
-	UpdatedBefore      *time.Time `url:"updated_before,omitempty" json:"updated_before,omitempty"`
-	Confidential       *bool      `url:"confidential,omitempty" json:"confidential,omitempty"`
-	IssueType          *string    `url:"issue_type,omitempty" json:"issue_type,omitempty"`
-=======
 	State              *string		`url:"state,omitempty" json:"state,omitempty"`
 	Labels             *Labels		`url:"labels,comma,omitempty" json:"labels,omitempty"`
 	NotLabels          *Labels		`url:"not[labels],comma,omitempty" json:"not[labels],omitempty"`
@@ -258,7 +231,6 @@
 	UpdatedBefore      *time.Time		`url:"updated_before,omitempty" json:"updated_before,omitempty"`
 	Confidential       *bool		`url:"confidential,omitempty" json:"confidential,omitempty"`
 	IssueType          *string		`url:"issue_type,omitempty" json:"issue_type,omitempty"`
->>>>>>> 663067e4
 }
 
 // ListIssues gets all issues created by authenticated user. This function
@@ -285,33 +257,6 @@
 // GitLab API docs: https://docs.gitlab.com/ce/api/issues.html#list-group-issues
 type ListGroupIssuesOptions struct {
 	ListOptions
-<<<<<<< HEAD
-	State              *string    `url:"state,omitempty" json:"state,omitempty"`
-	Labels             *Labels    `url:"labels,comma,omitempty" json:"labels,omitempty"`
-	NotLabels          *Labels    `url:"not[labels],comma,omitempty" json:"not[labels],omitempty"`
-	WithLabelDetails   *bool      `url:"with_labels_details,omitempty" json:"with_labels_details,omitempty"`
-	IIDs               *[]int     `url:"iids[],omitempty" json:"iids,omitempty"`
-	Milestone          *string    `url:"milestone,omitempty" json:"milestone,omitempty"`
-	NotMilestone       *string    `url:"not[milestone],omitempty" json:"not[milestone],omitempty"`
-	Scope              *string    `url:"scope,omitempty" json:"scope,omitempty"`
-	AuthorID           *int       `url:"author_id,omitempty" json:"author_id,omitempty"`
-	NotAuthorID        *[]int     `url:"not[author_id],omitempty" json:"not[author_id],omitempty"`
-	AuthorUsername     *string    `url:"author_username,omitempty" json:"author_username,omitempty"`
-	AssigneeID         *int       `url:"assignee_id,omitempty" json:"assignee_id,omitempty"`
-	NotAssigneeID      *[]int     `url:"not[assignee_id],omitempty" json:"not[assignee_id],omitempty"`
-	AssigneeUsername   *string    `url:"assignee_username,omitempty" json:"assignee_username,omitempty"`
-	MyReactionEmoji    *string    `url:"my_reaction_emoji,omitempty" json:"my_reaction_emoji,omitempty"`
-	NotMyReactionEmoji *[]string  `url:"not[my_reaction_emoji],omitempty" json:"not[my_reaction_emoji],omitempty"`
-	OrderBy            *string    `url:"order_by,omitempty" json:"order_by,omitempty"`
-	Sort               *string    `url:"sort,omitempty" json:"sort,omitempty"`
-	Search             *string    `url:"search,omitempty" json:"search,omitempty"`
-	In                 *string    `url:"in,omitempty" json:"in,omitempty"`
-	CreatedAfter       *time.Time `url:"created_after,omitempty" json:"created_after,omitempty"`
-	CreatedBefore      *time.Time `url:"created_before,omitempty" json:"created_before,omitempty"`
-	UpdatedAfter       *time.Time `url:"updated_after,omitempty" json:"updated_after,omitempty"`
-	UpdatedBefore      *time.Time `url:"updated_before,omitempty" json:"updated_before,omitempty"`
-	IssueType          *string    `url:"issue_type,omitempty" json:"issue_type,omitempty"`
-=======
 	State              *string	    `url:"state,omitempty" json:"state,omitempty"`
 	Labels             *Labels	    `url:"labels,comma,omitempty" json:"labels,omitempty"`
 	NotLabels          *Labels	    `url:"not[labels],comma,omitempty" json:"not[labels],omitempty"`
@@ -338,7 +283,6 @@
 	UpdatedAfter       *time.Time	    `url:"updated_after,omitempty" json:"updated_after,omitempty"`
 	UpdatedBefore      *time.Time	    `url:"updated_before,omitempty" json:"updated_before,omitempty"`
 	IssueType          *string	    `url:"issue_type,omitempty" json:"issue_type,omitempty"`
->>>>>>> 663067e4
 }
 
 // ListGroupIssues gets a list of group issues. This function accepts
@@ -371,34 +315,6 @@
 // GitLab API docs: https://docs.gitlab.com/ce/api/issues.html#list-project-issues
 type ListProjectIssuesOptions struct {
 	ListOptions
-<<<<<<< HEAD
-	IIDs               *[]int     `url:"iids[],omitempty" json:"iids,omitempty"`
-	State              *string    `url:"state,omitempty" json:"state,omitempty"`
-	Labels             *Labels    `url:"labels,comma,omitempty" json:"labels,omitempty"`
-	NotLabels          *Labels    `url:"not[labels],comma,omitempty" json:"not[labels],omitempty"`
-	WithLabelDetails   *bool      `url:"with_labels_details,omitempty" json:"with_labels_details,omitempty"`
-	Milestone          *string    `url:"milestone,omitempty" json:"milestone,omitempty"`
-	NotMilestone       *[]string  `url:"not[milestone],omitempty" json:"not[milestone],omitempty"`
-	Scope              *string    `url:"scope,omitempty" json:"scope,omitempty"`
-	AuthorID           *int       `url:"author_id,omitempty" json:"author_id,omitempty"`
-	NotAuthorID        *[]int     `url:"not[author_id],omitempty" json:"not[author_id],omitempty"`
-	AssigneeID         *int       `url:"assignee_id,omitempty" json:"assignee_id,omitempty"`
-	NotAssigneeID      *[]int     `url:"not[assignee_id],omitempty" json:"not[assignee_id],omitempty"`
-	AssigneeUsername   *string    `url:"assignee_username,omitempty" json:"assignee_username,omitempty"`
-	MyReactionEmoji    *string    `url:"my_reaction_emoji,omitempty" json:"my_reaction_emoji,omitempty"`
-	NotMyReactionEmoji *[]string  `url:"not[my_reaction_emoji],omitempty" json:"not[my_reaction_emoji],omitempty"`
-	OrderBy            *string    `url:"order_by,omitempty" json:"order_by,omitempty"`
-	Sort               *string    `url:"sort,omitempty" json:"sort,omitempty"`
-	Search             *string    `url:"search,omitempty" json:"search,omitempty"`
-	In                 *string    `url:"in,omitempty" json:"in,omitempty"`
-	CreatedAfter       *time.Time `url:"created_after,omitempty" json:"created_after,omitempty"`
-	CreatedBefore      *time.Time `url:"created_before,omitempty" json:"created_before,omitempty"`
-	DueDate            *string    `url:"due_date,omitempty" json:"due_date,omitempty"`
-	UpdatedAfter       *time.Time `url:"updated_after,omitempty" json:"updated_after,omitempty"`
-	UpdatedBefore      *time.Time `url:"updated_before,omitempty" json:"updated_before,omitempty"`
-	Confidential       *bool      `url:"confidential,omitempty" json:"confidential,omitempty"`
-	IssueType          *string    `url:"issue_type,omitempty" json:"issue_type,omitempty"`
-=======
 	IIDs               *[]int	    `url:"iids[],omitempty" json:"iids,omitempty"`
 	State              *string	    `url:"state,omitempty" json:"state,omitempty"`
 	Labels             *Labels	    `url:"labels,comma,omitempty" json:"labels,omitempty"`
@@ -425,7 +341,6 @@
 	UpdatedBefore      *time.Time	    `url:"updated_before,omitempty" json:"updated_before,omitempty"`
 	Confidential       *bool	    `url:"confidential,omitempty" json:"confidential,omitempty"`
 	IssueType          *string	    `url:"issue_type,omitempty" json:"issue_type,omitempty"`
->>>>>>> 663067e4
 }
 
 // ListProjectIssues gets a list of project issues. This function accepts
