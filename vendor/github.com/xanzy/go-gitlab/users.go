//
// Copyright 2021, Sander van Harmelen
//
// Licensed under the Apache License, Version 2.0 (the "License");
// you may not use this file except in compliance with the License.
// You may obtain a copy of the License at
//
//     http://www.apache.org/licenses/LICENSE-2.0
//
// Unless required by applicable law or agreed to in writing, software
// distributed under the License is distributed on an "AS IS" BASIS,
// WITHOUT WARRANTIES OR CONDITIONS OF ANY KIND, either express or implied.
// See the License for the specific language governing permissions and
// limitations under the License.
//

package gitlab

import (
	"errors"
	"fmt"
	"net"
	"net/http"
	"time"
)

// List a couple of standard errors.
var (
	ErrUserActivatePrevented   = errors.New("Cannot activate a user that is blocked by admin or by LDAP synchronization")
	ErrUserApprovePrevented    = errors.New("Cannot approve a user that is blocked by admin or by LDAP synchronization")
	ErrUserBlockPrevented      = errors.New("Cannot block a user that is already blocked by LDAP synchronization")
	ErrUserConflict            = errors.New("User does not have a pending request")
	ErrUserDeactivatePrevented = errors.New("Cannot deactivate a user that is blocked by admin or by LDAP synchronization")
	ErrUserNotFound            = errors.New("User does not exist")
	ErrUserRejectPrevented     = errors.New("Cannot reject a user if not authenticated as administrator")
	ErrUserUnblockPrevented    = errors.New("Cannot unblock a user that is blocked by LDAP synchronization")
)

// UsersService handles communication with the user related methods of
// the GitLab API.
//
// GitLab API docs: https://docs.gitlab.com/ce/api/users.html
type UsersService struct {
	client *Client
}

// BasicUser included in other service responses (such as merge requests, pipelines, etc).
type BasicUser struct {
	ID        int        `json:"id"`
	Username  string     `json:"username"`
	Name      string     `json:"name"`
	State     string     `json:"state"`
	CreatedAt *time.Time `json:"created_at"`
	AvatarURL string     `json:"avatar_url"`
	WebURL    string     `json:"web_url"`
}

// User represents a GitLab user.
//
// GitLab API docs: https://docs.gitlab.com/ee/api/users.html
type User struct {
	ID                             int                `json:"id"`
	Username                       string             `json:"username"`
	Email                          string             `json:"email"`
	Name                           string             `json:"name"`
	State                          string             `json:"state"`
	WebURL                         string             `json:"web_url"`
	CreatedAt                      *time.Time         `json:"created_at"`
	Bio                            string             `json:"bio"`
	Location                       string             `json:"location"`
	PublicEmail                    string             `json:"public_email"`
	Skype                          string             `json:"skype"`
	Linkedin                       string             `json:"linkedin"`
	Twitter                        string             `json:"twitter"`
	WebsiteURL                     string             `json:"website_url"`
	Organization                   string             `json:"organization"`
	JobTitle                       string             `json:"job_title"`
	ExternUID                      string             `json:"extern_uid"`
	Provider                       string             `json:"provider"`
	ThemeID                        int                `json:"theme_id"`
	LastActivityOn                 *ISOTime           `json:"last_activity_on"`
	ColorSchemeID                  int                `json:"color_scheme_id"`
	IsAdmin                        bool               `json:"is_admin"`
	AvatarURL                      string             `json:"avatar_url"`
	CanCreateGroup                 bool               `json:"can_create_group"`
	CanCreateProject               bool               `json:"can_create_project"`
	ProjectsLimit                  int                `json:"projects_limit"`
	CurrentSignInAt                *time.Time         `json:"current_sign_in_at"`
	CurrentSignInIP                *net.IP            `json:"current_sign_in_ip"`
	LastSignInAt                   *time.Time         `json:"last_sign_in_at"`
	LastSignInIP                   *net.IP            `json:"last_sign_in_ip"`
	ConfirmedAt                    *time.Time         `json:"confirmed_at"`
	TwoFactorEnabled               bool               `json:"two_factor_enabled"`
	Note                           string             `json:"note"`
	Identities                     []*UserIdentity    `json:"identities"`
	External                       bool               `json:"external"`
	PrivateProfile                 bool               `json:"private_profile"`
	SharedRunnersMinutesLimit      int                `json:"shared_runners_minutes_limit"`
	ExtraSharedRunnersMinutesLimit int                `json:"extra_shared_runners_minutes_limit"`
	UsingLicenseSeat               bool               `json:"using_license_seat"`
	CustomAttributes               []*CustomAttribute `json:"custom_attributes"`
}

// UserIdentity represents a user identity.
type UserIdentity struct {
	Provider  string `json:"provider"`
	ExternUID string `json:"extern_uid"`
}

// ListUsersOptions represents the available ListUsers() options.
//
// GitLab API docs: https://docs.gitlab.com/ce/api/users.html#list-users
type ListUsersOptions struct {
	ListOptions
	Active          *bool `url:"active,omitempty" json:"active,omitempty"`
	Blocked         *bool `url:"blocked,omitempty" json:"blocked,omitempty"`
	ExcludeInternal *bool `url:"exclude_internal,omitempty" json:"exclude_internal,omitempty"`

	// The options below are only available for admins.
	Search               *string    `url:"search,omitempty" json:"search,omitempty"`
	Username             *string    `url:"username,omitempty" json:"username,omitempty"`
	ExternalUID          *string    `url:"extern_uid,omitempty" json:"extern_uid,omitempty"`
	Provider             *string    `url:"provider,omitempty" json:"provider,omitempty"`
	CreatedBefore        *time.Time `url:"created_before,omitempty" json:"created_before,omitempty"`
	CreatedAfter         *time.Time `url:"created_after,omitempty" json:"created_after,omitempty"`
	OrderBy              *string    `url:"order_by,omitempty" json:"order_by,omitempty"`
	Sort                 *string    `url:"sort,omitempty" json:"sort,omitempty"`
	TwoFactor            *string    `url:"two_factor,omitempty" json:"two_factor,omitempty"`
	Admins               *bool      `url:"admins,omitempty" json:"admins,omitempty"`
	External             *bool      `url:"external,omitempty" json:"external,omitempty"`
	WithoutProjects      *bool      `url:"without_projects,omitempty" json:"without_projects,omitempty"`
	WithCustomAttributes *bool      `url:"with_custom_attributes,omitempty" json:"with_custom_attributes,omitempty"`
}

// ListUsers gets a list of users.
//
// GitLab API docs: https://docs.gitlab.com/ce/api/users.html#list-users
func (s *UsersService) ListUsers(opt *ListUsersOptions, options ...RequestOptionFunc) ([]*User, *Response, error) {
	req, err := s.client.NewRequest(http.MethodGet, "users", opt, options)
	if err != nil {
		return nil, nil, err
	}

	var usr []*User
	resp, err := s.client.Do(req, &usr)
	if err != nil {
		return nil, resp, err
	}

	return usr, resp, err
}

// GetUsersOptions represents the available GetUser() options.
//
// GitLab API docs: https://docs.gitlab.com/ce/api/users.html#single-user
type GetUsersOptions struct {
	WithCustomAttributes *bool `url:"with_custom_attributes,omitempty" json:"with_custom_attributes,omitempty"`
}

// GetUser gets a single user.
//
// GitLab API docs: https://docs.gitlab.com/ce/api/users.html#single-user
func (s *UsersService) GetUser(user int, opt GetUsersOptions, options ...RequestOptionFunc) (*User, *Response, error) {
	u := fmt.Sprintf("users/%d", user)

	req, err := s.client.NewRequest(http.MethodGet, u, opt, options)
	if err != nil {
		return nil, nil, err
	}

	usr := new(User)
	resp, err := s.client.Do(req, usr)
	if err != nil {
		return nil, resp, err
	}

	return usr, resp, err
}

// CreateUserOptions represents the available CreateUser() options.
//
// GitLab API docs: https://docs.gitlab.com/ce/api/users.html#user-creation
type CreateUserOptions struct {
	Email               *string `url:"email,omitempty" json:"email,omitempty"`
	Password            *string `url:"password,omitempty" json:"password,omitempty"`
	ResetPassword       *bool   `url:"reset_password,omitempty" json:"reset_password,omitempty"`
	ForceRandomPassword *bool   `url:"force_random_password,omitempty" json:"force_random_password,omitempty"`
	Username            *string `url:"username,omitempty" json:"username,omitempty"`
	Name                *string `url:"name,omitempty" json:"name,omitempty"`
	Skype               *string `url:"skype,omitempty" json:"skype,omitempty"`
	Linkedin            *string `url:"linkedin,omitempty" json:"linkedin,omitempty"`
	Twitter             *string `url:"twitter,omitempty" json:"twitter,omitempty"`
	WebsiteURL          *string `url:"website_url,omitempty" json:"website_url,omitempty"`
	Organization        *string `url:"organization,omitempty" json:"organization,omitempty"`
	JobTitle            *string `url:"job_title,omitempty" json:"job_title,omitempty"`
	ProjectsLimit       *int    `url:"projects_limit,omitempty" json:"projects_limit,omitempty"`
	ExternUID           *string `url:"extern_uid,omitempty" json:"extern_uid,omitempty"`
	Provider            *string `url:"provider,omitempty" json:"provider,omitempty"`
	Bio                 *string `url:"bio,omitempty" json:"bio,omitempty"`
	Location            *string `url:"location,omitempty" json:"location,omitempty"`
	Admin               *bool   `url:"admin,omitempty" json:"admin,omitempty"`
	CanCreateGroup      *bool   `url:"can_create_group,omitempty" json:"can_create_group,omitempty"`
	SkipConfirmation    *bool   `url:"skip_confirmation,omitempty" json:"skip_confirmation,omitempty"`
	External            *bool   `url:"external,omitempty" json:"external,omitempty"`
	PrivateProfile      *bool   `url:"private_profile,omitempty" json:"private_profile,omitempty"`
	Note                *string `url:"note,omitempty" json:"note,omitempty"`
}

// CreateUser creates a new user. Note only administrators can create new users.
//
// GitLab API docs: https://docs.gitlab.com/ce/api/users.html#user-creation
func (s *UsersService) CreateUser(opt *CreateUserOptions, options ...RequestOptionFunc) (*User, *Response, error) {
	req, err := s.client.NewRequest(http.MethodPost, "users", opt, options)
	if err != nil {
		return nil, nil, err
	}

	usr := new(User)
	resp, err := s.client.Do(req, usr)
	if err != nil {
		return nil, resp, err
	}

	return usr, resp, err
}

// ModifyUserOptions represents the available ModifyUser() options.
//
// GitLab API docs: https://docs.gitlab.com/ce/api/users.html#user-modification
type ModifyUserOptions struct {
	Email              *string `url:"email,omitempty" json:"email,omitempty"`
	Password           *string `url:"password,omitempty" json:"password,omitempty"`
	Username           *string `url:"username,omitempty" json:"username,omitempty"`
	Name               *string `url:"name,omitempty" json:"name,omitempty"`
	Skype              *string `url:"skype,omitempty" json:"skype,omitempty"`
	Linkedin           *string `url:"linkedin,omitempty" json:"linkedin,omitempty"`
	Twitter            *string `url:"twitter,omitempty" json:"twitter,omitempty"`
	WebsiteURL         *string `url:"website_url,omitempty" json:"website_url,omitempty"`
	Organization       *string `url:"organization,omitempty" json:"organization,omitempty"`
	JobTitle           *string `url:"job_title,omitempty" json:"job_title,omitempty"`
	ProjectsLimit      *int    `url:"projects_limit,omitempty" json:"projects_limit,omitempty"`
	ExternUID          *string `url:"extern_uid,omitempty" json:"extern_uid,omitempty"`
	Provider           *string `url:"provider,omitempty" json:"provider,omitempty"`
	Bio                *string `url:"bio,omitempty" json:"bio,omitempty"`
	Location           *string `url:"location,omitempty" json:"location,omitempty"`
	Admin              *bool   `url:"admin,omitempty" json:"admin,omitempty"`
	CanCreateGroup     *bool   `url:"can_create_group,omitempty" json:"can_create_group,omitempty"`
	SkipReconfirmation *bool   `url:"skip_reconfirmation,omitempty" json:"skip_reconfirmation,omitempty"`
	External           *bool   `url:"external,omitempty" json:"external,omitempty"`
	PrivateProfile     *bool   `url:"private_profile,omitempty" json:"private_profile,omitempty"`
	Note               *string `url:"note,omitempty" json:"note,omitempty"`
}

// ModifyUser modifies an existing user. Only administrators can change attributes
// of a user.
//
// GitLab API docs: https://docs.gitlab.com/ce/api/users.html#user-modification
func (s *UsersService) ModifyUser(user int, opt *ModifyUserOptions, options ...RequestOptionFunc) (*User, *Response, error) {
	u := fmt.Sprintf("users/%d", user)

	req, err := s.client.NewRequest(http.MethodPut, u, opt, options)
	if err != nil {
		return nil, nil, err
	}

	usr := new(User)
	resp, err := s.client.Do(req, usr)
	if err != nil {
		return nil, resp, err
	}

	return usr, resp, err
}

// DeleteUser deletes a user. Available only for administrators. This is an
// idempotent function, calling this function for a non-existent user id still
// returns a status code 200 OK. The JSON response differs if the user was
// actually deleted or not. In the former the user is returned and in the
// latter not.
//
// GitLab API docs: https://docs.gitlab.com/ce/api/users.html#user-deletion
func (s *UsersService) DeleteUser(user int, options ...RequestOptionFunc) (*Response, error) {
	u := fmt.Sprintf("users/%d", user)

	req, err := s.client.NewRequest(http.MethodDelete, u, nil, options)
	if err != nil {
		return nil, err
	}

	return s.client.Do(req, nil)
}

// CurrentUser gets currently authenticated user.
//
// GitLab API docs: https://docs.gitlab.com/ce/api/users.html#current-user
func (s *UsersService) CurrentUser(options ...RequestOptionFunc) (*User, *Response, error) {
	req, err := s.client.NewRequest(http.MethodGet, "user", nil, options)
	if err != nil {
		return nil, nil, err
	}

	usr := new(User)
	resp, err := s.client.Do(req, usr)
	if err != nil {
		return nil, resp, err
	}

	return usr, resp, err
}

// UserStatus represents the current status of a user
//
// GitLab API docs:
// https://docs.gitlab.com/ce/api/users.html#user-status
type UserStatus struct {
	Emoji        string            `json:"emoji"`
	Availability AvailabilityValue `json:"availability"`
	Message      string            `json:"message"`
	MessageHTML  string            `json:"message_html"`
}

// CurrentUserStatus retrieves the user status
//
// GitLab API docs:
// https://docs.gitlab.com/ce/api/users.html#user-status
func (s *UsersService) CurrentUserStatus(options ...RequestOptionFunc) (*UserStatus, *Response, error) {
	req, err := s.client.NewRequest(http.MethodGet, "user/status", nil, options)
	if err != nil {
		return nil, nil, err
	}

	status := new(UserStatus)
	resp, err := s.client.Do(req, status)
	if err != nil {
		return nil, resp, err
	}

	return status, resp, err
}

// GetUserStatus retrieves a user's status
//
// GitLab API docs:
// https://docs.gitlab.com/ce/api/users.html#get-the-status-of-a-user
func (s *UsersService) GetUserStatus(user int, options ...RequestOptionFunc) (*UserStatus, *Response, error) {
	u := fmt.Sprintf("users/%d/status", user)

	req, err := s.client.NewRequest(http.MethodGet, u, nil, options)
	if err != nil {
		return nil, nil, err
	}

	status := new(UserStatus)
	resp, err := s.client.Do(req, status)
	if err != nil {
		return nil, resp, err
	}

	return status, resp, err
}

// UserStatusOptions represents the options required to set the status
//
// GitLab API docs:
// https://docs.gitlab.com/ce/api/users.html#set-user-status
type UserStatusOptions struct {
	Emoji        *string            `url:"emoji,omitempty" json:"emoji,omitempty"`
	Availability *AvailabilityValue `url:"availability,omitempty" json:"availability,omitempty"`
	Message      *string            `url:"message,omitempty" json:"message,omitempty"`
}

// SetUserStatus sets the user's status
//
// GitLab API docs:
// https://docs.gitlab.com/ce/api/users.html#set-user-status
func (s *UsersService) SetUserStatus(opt *UserStatusOptions, options ...RequestOptionFunc) (*UserStatus, *Response, error) {
	req, err := s.client.NewRequest(http.MethodPut, "user/status", opt, options)
	if err != nil {
		return nil, nil, err
	}

	status := new(UserStatus)
	resp, err := s.client.Do(req, status)
	if err != nil {
		return nil, resp, err
	}

	return status, resp, err
}

// SSHKey represents a SSH key.
//
// GitLab API docs: https://docs.gitlab.com/ce/api/users.html#list-ssh-keys
type SSHKey struct {
	ID        int        `json:"id"`
	Title     string     `json:"title"`
	Key       string     `json:"key"`
	CreatedAt *time.Time `json:"created_at"`
	ExpiresAt *time.Time `json:"expires_at"`
}

// ListSSHKeys gets a list of currently authenticated user's SSH keys.
//
// GitLab API docs: https://docs.gitlab.com/ce/api/users.html#list-ssh-keys
func (s *UsersService) ListSSHKeys(options ...RequestOptionFunc) ([]*SSHKey, *Response, error) {
	req, err := s.client.NewRequest(http.MethodGet, "user/keys", nil, options)
	if err != nil {
		return nil, nil, err
	}

	var k []*SSHKey
	resp, err := s.client.Do(req, &k)
	if err != nil {
		return nil, resp, err
	}

	return k, resp, err
}

// ListSSHKeysForUserOptions represents the available ListSSHKeysForUser() options.
//
// GitLab API docs:
// https://docs.gitlab.com/ce/api/users.html#list-ssh-keys-for-user
type ListSSHKeysForUserOptions ListOptions

// ListSSHKeysForUser gets a list of a specified user's SSH keys.
//
// GitLab API docs:
// https://docs.gitlab.com/ce/api/users.html#list-ssh-keys-for-user
func (s *UsersService) ListSSHKeysForUser(uid interface{}, opt *ListSSHKeysForUserOptions, options ...RequestOptionFunc) ([]*SSHKey, *Response, error) {
	user, err := parseID(uid)
	if err != nil {
		return nil, nil, err
	}
	u := fmt.Sprintf("users/%s/keys", user)

	req, err := s.client.NewRequest(http.MethodGet, u, opt, options)
	if err != nil {
		return nil, nil, err
	}

	var k []*SSHKey
	resp, err := s.client.Do(req, &k)
	if err != nil {
		return nil, resp, err
	}

	return k, resp, err
}

// GetSSHKey gets a single key.
//
// GitLab API docs: https://docs.gitlab.com/ce/api/users.html#single-ssh-key
func (s *UsersService) GetSSHKey(key int, options ...RequestOptionFunc) (*SSHKey, *Response, error) {
	u := fmt.Sprintf("user/keys/%d", key)

	req, err := s.client.NewRequest(http.MethodGet, u, nil, options)
<<<<<<< HEAD
=======
	if err != nil {
		return nil, nil, err
	}

	k := new(SSHKey)
	resp, err := s.client.Do(req, k)
	if err != nil {
		return nil, resp, err
	}

	return k, resp, err
}

// GetSSHKeyForUser gets a single key for a given user.
//
// GitLab API docs: https://docs.gitlab.com/ee/api/users.html#single-ssh-key-for-given-user
func (s *UsersService) GetSSHKeyForUser(user int, key int, options ...RequestOptionFunc) (*SSHKey, *Response, error) {
	u := fmt.Sprintf("users/%d/keys/%d", user, key)

	req, err := s.client.NewRequest(http.MethodGet, u, nil, options)
>>>>>>> 663067e4
	if err != nil {
		return nil, nil, err
	}

	k := new(SSHKey)
	resp, err := s.client.Do(req, k)
	if err != nil {
		return nil, resp, err
	}

	return k, resp, err
}

// AddSSHKeyOptions represents the available AddSSHKey() options.
//
// GitLab API docs: https://docs.gitlab.com/ce/api/projects.html#add-ssh-key
type AddSSHKeyOptions struct {
	Title     *string  `url:"title,omitempty" json:"title,omitempty"`
	Key       *string  `url:"key,omitempty" json:"key,omitempty"`
	ExpiresAt *ISOTime `url:"expires_at,omitempty" json:"expires_at,omitempty"`
}

// AddSSHKey creates a new key owned by the currently authenticated user.
//
// GitLab API docs: https://docs.gitlab.com/ce/api/users.html#add-ssh-key
func (s *UsersService) AddSSHKey(opt *AddSSHKeyOptions, options ...RequestOptionFunc) (*SSHKey, *Response, error) {
	req, err := s.client.NewRequest(http.MethodPost, "user/keys", opt, options)
	if err != nil {
		return nil, nil, err
	}

	k := new(SSHKey)
	resp, err := s.client.Do(req, k)
	if err != nil {
		return nil, resp, err
	}

	return k, resp, err
}

// AddSSHKeyForUser creates new key owned by specified user. Available only for
// admin.
//
// GitLab API docs: https://docs.gitlab.com/ce/api/users.html#add-ssh-key-for-user
func (s *UsersService) AddSSHKeyForUser(user int, opt *AddSSHKeyOptions, options ...RequestOptionFunc) (*SSHKey, *Response, error) {
	u := fmt.Sprintf("users/%d/keys", user)

	req, err := s.client.NewRequest(http.MethodPost, u, opt, options)
	if err != nil {
		return nil, nil, err
	}

	k := new(SSHKey)
	resp, err := s.client.Do(req, k)
	if err != nil {
		return nil, resp, err
	}

	return k, resp, err
}

// DeleteSSHKey deletes key owned by currently authenticated user. This is an
// idempotent function and calling it on a key that is already deleted or not
// available results in 200 OK.
//
// GitLab API docs:
// https://docs.gitlab.com/ce/api/users.html#delete-ssh-key-for-current-owner
func (s *UsersService) DeleteSSHKey(key int, options ...RequestOptionFunc) (*Response, error) {
	u := fmt.Sprintf("user/keys/%d", key)

	req, err := s.client.NewRequest(http.MethodDelete, u, nil, options)
	if err != nil {
		return nil, err
	}

	return s.client.Do(req, nil)
}

// DeleteSSHKeyForUser deletes key owned by a specified user. Available only
// for admin.
//
// GitLab API docs:
// https://docs.gitlab.com/ce/api/users.html#delete-ssh-key-for-given-user
func (s *UsersService) DeleteSSHKeyForUser(user, key int, options ...RequestOptionFunc) (*Response, error) {
	u := fmt.Sprintf("users/%d/keys/%d", user, key)

	req, err := s.client.NewRequest(http.MethodDelete, u, nil, options)
	if err != nil {
		return nil, err
	}

	return s.client.Do(req, nil)
}

// GPGKey represents a GPG key.
//
// GitLab API docs: https://docs.gitlab.com/ce/api/users.html#list-all-gpg-keys
type GPGKey struct {
	ID        int        `json:"id"`
	Key       string     `json:"key"`
	CreatedAt *time.Time `json:"created_at"`
}

// ListGPGKeys gets a list of currently authenticated user’s GPG keys.
//
// GitLab API docs: https://docs.gitlab.com/ce/api/users.html#list-all-gpg-keys
func (s *UsersService) ListGPGKeys(options ...RequestOptionFunc) ([]*GPGKey, *Response, error) {
	req, err := s.client.NewRequest(http.MethodGet, "user/gpg_keys", nil, options)
	if err != nil {
		return nil, nil, err
	}

	var ks []*GPGKey
	resp, err := s.client.Do(req, &ks)
	if err != nil {
		return nil, resp, err
	}

	return ks, resp, err
}

// GetGPGKey gets a specific GPG key of currently authenticated user.
//
// GitLab API docs: https://docs.gitlab.com/ce/api/users.html#get-a-specific-gpg-key
func (s *UsersService) GetGPGKey(key int, options ...RequestOptionFunc) (*GPGKey, *Response, error) {
	u := fmt.Sprintf("users/gpg_keys/%d", key)

	req, err := s.client.NewRequest(http.MethodGet, u, nil, options)
	if err != nil {
		return nil, nil, err
	}

	k := new(GPGKey)
	resp, err := s.client.Do(req, k)
	if err != nil {
		return nil, resp, err
	}

	return k, resp, err
}

// AddGPGKeyOptions represents the available AddGPGKey() options.
//
// GitLab API docs: https://docs.gitlab.com/ce/api/users.html#add-a-gpg-key
type AddGPGKeyOptions struct {
	Key *string `url:"key,omitempty" json:"key,omitempty"`
}

// AddGPGKey creates a new GPG key owned by the currently authenticated user.
//
// GitLab API docs: https://docs.gitlab.com/ce/api/users.html#add-a-gpg-key
func (s *UsersService) AddGPGKey(opt *AddGPGKeyOptions, options ...RequestOptionFunc) (*GPGKey, *Response, error) {
	req, err := s.client.NewRequest(http.MethodPost, "user/gpg_keys", opt, options)
	if err != nil {
		return nil, nil, err
	}

	k := new(GPGKey)
	resp, err := s.client.Do(req, k)
	if err != nil {
		return nil, resp, err
	}

	return k, resp, err
}

// DeleteGPGKey deletes a GPG key owned by currently authenticated user.
//
// GitLab API docs: https://docs.gitlab.com/ce/api/users.html#delete-a-gpg-key
func (s *UsersService) DeleteGPGKey(key int, options ...RequestOptionFunc) (*Response, error) {
	u := fmt.Sprintf("users/gpg_keys/%d", key)

	req, err := s.client.NewRequest(http.MethodDelete, u, nil, options)
	if err != nil {
		return nil, err
	}

	return s.client.Do(req, nil)
}

// ListGPGKeysForUser gets a list of a specified user’s GPG keys.
//
// GitLab API docs:
// https://docs.gitlab.com/ce/api/users.html#list-all-gpg-keys-for-given-user
func (s *UsersService) ListGPGKeysForUser(user int, options ...RequestOptionFunc) ([]*GPGKey, *Response, error) {
	u := fmt.Sprintf("users/%d/gpg_keys", user)

	req, err := s.client.NewRequest(http.MethodGet, u, nil, options)
	if err != nil {
		return nil, nil, err
	}

	var ks []*GPGKey
	resp, err := s.client.Do(req, &ks)
	if err != nil {
		return nil, resp, err
	}

	return ks, resp, err
}

// GetGPGKeyForUser gets a specific GPG key for a given user.
//
// GitLab API docs: https://docs.gitlab.com/ce/api/users.html#get-a-specific-gpg-key-for-a-given-user
func (s *UsersService) GetGPGKeyForUser(user, key int, options ...RequestOptionFunc) (*GPGKey, *Response, error) {
	u := fmt.Sprintf("users/%d/gpg_keys/%d", user, key)

	req, err := s.client.NewRequest(http.MethodGet, u, nil, options)
	if err != nil {
		return nil, nil, err
	}

	k := new(GPGKey)
	resp, err := s.client.Do(req, k)
	if err != nil {
		return nil, resp, err
	}

	return k, resp, err
}

// AddGPGKeyForUser creates new GPG key owned by the specified user.
//
// GitLab API docs:
// https://docs.gitlab.com/ce/api/users.html#add-a-gpg-key-for-a-given-user
func (s *UsersService) AddGPGKeyForUser(user int, options ...RequestOptionFunc) (*GPGKey, *Response, error) {
	u := fmt.Sprintf("users/%d/gpg_keys", user)

	req, err := s.client.NewRequest(http.MethodPost, u, nil, options)
	if err != nil {
		return nil, nil, err
<<<<<<< HEAD
	}

	k := new(GPGKey)
	resp, err := s.client.Do(req, k)
	if err != nil {
		return nil, resp, err
	}

	return k, resp, err
}

// DeleteGPGKeyForUser deletes a GPG key owned by a specified user.
//
// GitLab API docs:
// https://docs.gitlab.com/ce/api/users.html#delete-a-gpg-key-for-a-given-user
func (s *UsersService) DeleteGPGKeyForUser(user, key int, options ...RequestOptionFunc) (*Response, error) {
	u := fmt.Sprintf("users/%d/gpg_keys/%d", user, key)

	req, err := s.client.NewRequest(http.MethodDelete, u, nil, options)
	if err != nil {
		return nil, err
	}

=======
	}

	k := new(GPGKey)
	resp, err := s.client.Do(req, k)
	if err != nil {
		return nil, resp, err
	}

	return k, resp, err
}

// DeleteGPGKeyForUser deletes a GPG key owned by a specified user.
//
// GitLab API docs:
// https://docs.gitlab.com/ce/api/users.html#delete-a-gpg-key-for-a-given-user
func (s *UsersService) DeleteGPGKeyForUser(user, key int, options ...RequestOptionFunc) (*Response, error) {
	u := fmt.Sprintf("users/%d/gpg_keys/%d", user, key)

	req, err := s.client.NewRequest(http.MethodDelete, u, nil, options)
	if err != nil {
		return nil, err
	}

>>>>>>> 663067e4
	return s.client.Do(req, nil)
}

// Email represents an Email.
//
// GitLab API docs: https://docs.gitlab.com/ce/api/users.html#list-emails
type Email struct {
	ID    int    `json:"id"`
	Email string `json:"email"`
}

// ListEmails gets a list of currently authenticated user's Emails.
//
// GitLab API docs: https://docs.gitlab.com/ce/api/users.html#list-emails
func (s *UsersService) ListEmails(options ...RequestOptionFunc) ([]*Email, *Response, error) {
	req, err := s.client.NewRequest(http.MethodGet, "user/emails", nil, options)
	if err != nil {
		return nil, nil, err
	}

	var e []*Email
	resp, err := s.client.Do(req, &e)
	if err != nil {
		return nil, resp, err
	}

	return e, resp, err
}

// ListEmailsForUserOptions represents the available ListEmailsForUser() options.
//
// GitLab API docs:
// https://docs.gitlab.com/ce/api/users.html#list-emails-for-user
type ListEmailsForUserOptions ListOptions

// ListEmailsForUser gets a list of a specified user's Emails. Available
// only for admin
//
// GitLab API docs:
// https://docs.gitlab.com/ce/api/users.html#list-emails-for-user
func (s *UsersService) ListEmailsForUser(user int, opt *ListEmailsForUserOptions, options ...RequestOptionFunc) ([]*Email, *Response, error) {
	u := fmt.Sprintf("users/%d/emails", user)

	req, err := s.client.NewRequest(http.MethodGet, u, opt, options)
	if err != nil {
		return nil, nil, err
	}

	var e []*Email
	resp, err := s.client.Do(req, &e)
	if err != nil {
		return nil, resp, err
	}

	return e, resp, err
}

// GetEmail gets a single email.
//
// GitLab API docs: https://docs.gitlab.com/ce/api/users.html#single-email
func (s *UsersService) GetEmail(email int, options ...RequestOptionFunc) (*Email, *Response, error) {
	u := fmt.Sprintf("user/emails/%d", email)

	req, err := s.client.NewRequest(http.MethodGet, u, nil, options)
	if err != nil {
		return nil, nil, err
	}

	e := new(Email)
	resp, err := s.client.Do(req, e)
	if err != nil {
		return nil, resp, err
	}

	return e, resp, err
}

// AddEmailOptions represents the available AddEmail() options.
//
// GitLab API docs: https://docs.gitlab.com/ce/api/projects.html#add-email
type AddEmailOptions struct {
	Email *string `url:"email,omitempty" json:"email,omitempty"`
}

// AddEmail creates a new email owned by the currently authenticated user.
//
// GitLab API docs: https://docs.gitlab.com/ce/api/users.html#add-email
func (s *UsersService) AddEmail(opt *AddEmailOptions, options ...RequestOptionFunc) (*Email, *Response, error) {
	req, err := s.client.NewRequest(http.MethodPost, "user/emails", opt, options)
	if err != nil {
		return nil, nil, err
	}

	e := new(Email)
	resp, err := s.client.Do(req, e)
	if err != nil {
		return nil, resp, err
	}

	return e, resp, err
}

// AddEmailForUser creates new email owned by specified user. Available only for
// admin.
//
// GitLab API docs: https://docs.gitlab.com/ce/api/users.html#add-email-for-user
func (s *UsersService) AddEmailForUser(user int, opt *AddEmailOptions, options ...RequestOptionFunc) (*Email, *Response, error) {
	u := fmt.Sprintf("users/%d/emails", user)

	req, err := s.client.NewRequest(http.MethodPost, u, opt, options)
	if err != nil {
		return nil, nil, err
	}

	e := new(Email)
	resp, err := s.client.Do(req, e)
	if err != nil {
		return nil, resp, err
	}

	return e, resp, err
}

// DeleteEmail deletes email owned by currently authenticated user. This is an
// idempotent function and calling it on a key that is already deleted or not
// available results in 200 OK.
//
// GitLab API docs:
// https://docs.gitlab.com/ce/api/users.html#delete-email-for-current-owner
func (s *UsersService) DeleteEmail(email int, options ...RequestOptionFunc) (*Response, error) {
	u := fmt.Sprintf("user/emails/%d", email)

	req, err := s.client.NewRequest(http.MethodDelete, u, nil, options)
	if err != nil {
		return nil, err
	}

	return s.client.Do(req, nil)
}

// DeleteEmailForUser deletes email owned by a specified user. Available only
// for admin.
//
// GitLab API docs:
// https://docs.gitlab.com/ce/api/users.html#delete-email-for-given-user
func (s *UsersService) DeleteEmailForUser(user, email int, options ...RequestOptionFunc) (*Response, error) {
	u := fmt.Sprintf("users/%d/emails/%d", user, email)

	req, err := s.client.NewRequest(http.MethodDelete, u, nil, options)
	if err != nil {
		return nil, err
	}

	return s.client.Do(req, nil)
}

// BlockUser blocks the specified user. Available only for admin.
//
// GitLab API docs: https://docs.gitlab.com/ce/api/users.html#block-user
func (s *UsersService) BlockUser(user int, options ...RequestOptionFunc) error {
	u := fmt.Sprintf("users/%d/block", user)

	req, err := s.client.NewRequest(http.MethodPost, u, nil, options)
	if err != nil {
		return err
	}

	resp, err := s.client.Do(req, nil)
	if err != nil && resp == nil {
		return err
	}

	switch resp.StatusCode {
	case 201:
		return nil
	case 403:
		return ErrUserBlockPrevented
	case 404:
		return ErrUserNotFound
	default:
		return fmt.Errorf("Received unexpected result code: %d", resp.StatusCode)
	}
}

// UnblockUser unblocks the specified user. Available only for admin.
//
// GitLab API docs: https://docs.gitlab.com/ce/api/users.html#unblock-user
func (s *UsersService) UnblockUser(user int, options ...RequestOptionFunc) error {
	u := fmt.Sprintf("users/%d/unblock", user)

	req, err := s.client.NewRequest(http.MethodPost, u, nil, options)
	if err != nil {
		return err
	}

	resp, err := s.client.Do(req, nil)
	if err != nil && resp == nil {
		return err
	}

	switch resp.StatusCode {
	case 201:
		return nil
	case 403:
		return ErrUserUnblockPrevented
	case 404:
		return ErrUserNotFound
	default:
		return fmt.Errorf("Received unexpected result code: %d", resp.StatusCode)
	}
}

<<<<<<< HEAD
=======
// BanUser bans the specified user. Available only for admin.
//
// GitLab API docs: https://docs.gitlab.com/ce/api/users.html#ban-user
func (s *UsersService) BanUser(user int, options ...RequestOptionFunc) error {
	u := fmt.Sprintf("users/%d/ban", user)

	req, err := s.client.NewRequest(http.MethodPost, u, nil, options)
	if err != nil {
		return err
	}

	resp, err := s.client.Do(req, nil)
	if err != nil && resp == nil {
		return err
	}

	switch resp.StatusCode {
	case 201:
		return nil
	case 404:
		return ErrUserNotFound
	default:
		return fmt.Errorf("Received unexpected result code: %d", resp.StatusCode)
	}
}

// UnbanUser unbans the specified user. Available only for admin.
//
// GitLab API docs: https://docs.gitlab.com/ce/api/users.html#unban-user
func (s *UsersService) UnbanUser(user int, options ...RequestOptionFunc) error {
	u := fmt.Sprintf("users/%d/unban", user)

	req, err := s.client.NewRequest(http.MethodPost, u, nil, options)
	if err != nil {
		return err
	}

	resp, err := s.client.Do(req, nil)
	if err != nil && resp == nil {
		return err
	}

	switch resp.StatusCode {
	case 201:
		return nil
	case 404:
		return ErrUserNotFound
	default:
		return fmt.Errorf("Received unexpected result code: %d", resp.StatusCode)
	}
}

>>>>>>> 663067e4
// DeactivateUser deactivate the specified user. Available only for admin.
//
// GitLab API docs: https://docs.gitlab.com/ce/api/users.html#deactivate-user
func (s *UsersService) DeactivateUser(user int, options ...RequestOptionFunc) error {
	u := fmt.Sprintf("users/%d/deactivate", user)

	req, err := s.client.NewRequest(http.MethodPost, u, nil, options)
	if err != nil {
		return err
	}

	resp, err := s.client.Do(req, nil)
	if err != nil && resp == nil {
		return err
	}

	switch resp.StatusCode {
	case 201:
		return nil
	case 403:
		return ErrUserDeactivatePrevented
	case 404:
		return ErrUserNotFound
	default:
		return fmt.Errorf("Received unexpected result code: %d", resp.StatusCode)
	}
}

// ActivateUser activate the specified user. Available only for admin.
//
// GitLab API docs: https://docs.gitlab.com/ce/api/users.html#activate-user
func (s *UsersService) ActivateUser(user int, options ...RequestOptionFunc) error {
	u := fmt.Sprintf("users/%d/activate", user)

	req, err := s.client.NewRequest(http.MethodPost, u, nil, options)
	if err != nil {
		return err
	}

	resp, err := s.client.Do(req, nil)
	if err != nil && resp == nil {
		return err
	}

	switch resp.StatusCode {
	case 201:
		return nil
	case 403:
		return ErrUserActivatePrevented
	case 404:
		return ErrUserNotFound
	default:
		return fmt.Errorf("Received unexpected result code: %d", resp.StatusCode)
	}
}

// ApproveUser approve the specified user. Available only for admin.
//
// GitLab API docs: https://docs.gitlab.com/ce/api/users.html#approve-user
func (s *UsersService) ApproveUser(user int, options ...RequestOptionFunc) error {
	u := fmt.Sprintf("users/%d/approve", user)

	req, err := s.client.NewRequest(http.MethodPost, u, nil, options)
	if err != nil {
		return err
	}

	resp, err := s.client.Do(req, nil)
	if err != nil && resp == nil {
		return err
	}

	switch resp.StatusCode {
	case 201:
		return nil
	case 403:
		return ErrUserApprovePrevented
	case 404:
		return ErrUserNotFound
	default:
		return fmt.Errorf("Received unexpected result code: %d", resp.StatusCode)
	}
}

// RejectUser reject the specified user. Available only for admin.
//
// GitLab API docs: https://docs.gitlab.com/ce/api/users.html#reject-user
func (s *UsersService) RejectUser(user int, options ...RequestOptionFunc) error {
	u := fmt.Sprintf("users/%d/reject", user)

	req, err := s.client.NewRequest(http.MethodPost, u, nil, options)
	if err != nil {
		return err
	}

	resp, err := s.client.Do(req, nil)
	if err != nil && resp == nil {
		return err
	}

	switch resp.StatusCode {
	case 200:
		return nil
	case 403:
		return ErrUserRejectPrevented
	case 404:
		return ErrUserNotFound
	case 409:
		return ErrUserConflict
	default:
		return fmt.Errorf("Received unexpected result code: %d", resp.StatusCode)
	}
}

// ImpersonationToken represents an impersonation token.
//
// GitLab API docs:
// https://docs.gitlab.com/ce/api/users.html#get-all-impersonation-tokens-of-a-user
type ImpersonationToken struct {
	ID        int        `json:"id"`
	Name      string     `json:"name"`
	Active    bool       `json:"active"`
	Token     string     `json:"token"`
	Scopes    []string   `json:"scopes"`
	Revoked   bool       `json:"revoked"`
	CreatedAt *time.Time `json:"created_at"`
	ExpiresAt *ISOTime   `json:"expires_at"`
}

// GetAllImpersonationTokensOptions represents the available
// GetAllImpersonationTokens() options.
//
// GitLab API docs:
// https://docs.gitlab.com/ce/api/users.html#get-all-impersonation-tokens-of-a-user
type GetAllImpersonationTokensOptions struct {
	ListOptions
	State *string `url:"state,omitempty" json:"state,omitempty"`
}

// GetAllImpersonationTokens retrieves all impersonation tokens of a user.
//
// GitLab API docs:
// https://docs.gitlab.com/ce/api/users.html#get-all-impersonation-tokens-of-a-user
func (s *UsersService) GetAllImpersonationTokens(user int, opt *GetAllImpersonationTokensOptions, options ...RequestOptionFunc) ([]*ImpersonationToken, *Response, error) {
	u := fmt.Sprintf("users/%d/impersonation_tokens", user)

	req, err := s.client.NewRequest(http.MethodGet, u, opt, options)
	if err != nil {
		return nil, nil, err
	}

	var ts []*ImpersonationToken
	resp, err := s.client.Do(req, &ts)
	if err != nil {
		return nil, resp, err
	}

	return ts, resp, err
}

// GetImpersonationToken retrieves an impersonation token of a user.
//
// GitLab API docs:
// https://docs.gitlab.com/ce/api/users.html#get-an-impersonation-token-of-a-user
func (s *UsersService) GetImpersonationToken(user, token int, options ...RequestOptionFunc) (*ImpersonationToken, *Response, error) {
	u := fmt.Sprintf("users/%d/impersonation_tokens/%d", user, token)

	req, err := s.client.NewRequest(http.MethodGet, u, nil, options)
	if err != nil {
		return nil, nil, err
	}

	t := new(ImpersonationToken)
	resp, err := s.client.Do(req, &t)
	if err != nil {
		return nil, resp, err
	}

	return t, resp, err
}

// CreateImpersonationTokenOptions represents the available
// CreateImpersonationToken() options.
//
// GitLab API docs:
// https://docs.gitlab.com/ce/api/users.html#create-an-impersonation-token
type CreateImpersonationTokenOptions struct {
	Name      *string    `url:"name,omitempty" json:"name,omitempty"`
	Scopes    *[]string  `url:"scopes,omitempty" json:"scopes,omitempty"`
	ExpiresAt *time.Time `url:"expires_at,omitempty" json:"expires_at,omitempty"`
}

// CreateImpersonationToken creates an impersonation token.
//
// GitLab API docs:
// https://docs.gitlab.com/ce/api/users.html#create-an-impersonation-token
func (s *UsersService) CreateImpersonationToken(user int, opt *CreateImpersonationTokenOptions, options ...RequestOptionFunc) (*ImpersonationToken, *Response, error) {
	u := fmt.Sprintf("users/%d/impersonation_tokens", user)

	req, err := s.client.NewRequest(http.MethodPost, u, opt, options)
	if err != nil {
		return nil, nil, err
	}

	t := new(ImpersonationToken)
	resp, err := s.client.Do(req, &t)
	if err != nil {
		return nil, resp, err
	}

	return t, resp, err
}

// RevokeImpersonationToken revokes an impersonation token.
//
// GitLab API docs:
// https://docs.gitlab.com/ce/api/users.html#revoke-an-impersonation-token
func (s *UsersService) RevokeImpersonationToken(user, token int, options ...RequestOptionFunc) (*Response, error) {
	u := fmt.Sprintf("users/%d/impersonation_tokens/%d", user, token)

	req, err := s.client.NewRequest(http.MethodDelete, u, nil, options)
	if err != nil {
		return nil, err
	}

	return s.client.Do(req, nil)
}

// PersonalAccessToken represents a personal access token.
//
// GitLab API docs:
// https://docs.gitlab.com/ee/api/users.html#create-a-personal-access-token
type PersonalAccessToken struct {
	ID        int        `json:"id"`
	Name      string     `json:"name"`
	Revoked   bool       `json:"revoked"`
	CreatedAt *time.Time `json:"created_at"`
	Scopes    []string   `json:"scopes"`
	UserID    int        `json:"user_id"`
	Active    bool       `json:"active"`
	ExpiresAt *ISOTime   `json:"expires_at"`
	Token     string     `json:"token"`
}

// CreatePersonalAccessTokenOptions represents the available
// CreatePersonalAccessToken() options.
//
// GitLab API docs:
// https://docs.gitlab.com/ee/api/users.html#create-a-personal-access-token
type CreatePersonalAccessTokenOptions struct {
	Name      *string   `url:"name,omitempty" json:"name,omitempty"`
	ExpiresAt *ISOTime  `url:"expires_at,omitempty" json:"expires_at,omitempty"`
	Scopes    *[]string `url:"scopes,omitempty" json:"scopes,omitempty"`
}

// CreatePersonalAccessToken creates a personal access token.
//
// GitLab API docs:
// https://docs.gitlab.com/ee/api/users.html#create-a-personal-access-token
func (s *UsersService) CreatePersonalAccessToken(user int, opt *CreatePersonalAccessTokenOptions, options ...RequestOptionFunc) (*PersonalAccessToken, *Response, error) {
	u := fmt.Sprintf("users/%d/personal_access_tokens", user)

	req, err := s.client.NewRequest(http.MethodPost, u, opt, options)
	if err != nil {
		return nil, nil, err
	}

	t := new(PersonalAccessToken)
	resp, err := s.client.Do(req, &t)
	if err != nil {
		return nil, resp, err
	}

	return t, resp, err
}

// UserActivity represents an entry in the user/activities response
//
// GitLab API docs:
// https://docs.gitlab.com/ce/api/users.html#get-user-activities-admin-only
type UserActivity struct {
	Username       string   `json:"username"`
	LastActivityOn *ISOTime `json:"last_activity_on"`
}

// GetUserActivitiesOptions represents the options for GetUserActivities
//
// GitLap API docs:
// https://docs.gitlab.com/ce/api/users.html#get-user-activities-admin-only
type GetUserActivitiesOptions struct {
	ListOptions
	From *ISOTime `url:"from,omitempty" json:"from,omitempty"`
}

// GetUserActivities retrieves user activities (admin only)
//
// GitLab API docs:
// https://docs.gitlab.com/ce/api/users.html#get-user-activities-admin-only
func (s *UsersService) GetUserActivities(opt *GetUserActivitiesOptions, options ...RequestOptionFunc) ([]*UserActivity, *Response, error) {
	req, err := s.client.NewRequest(http.MethodGet, "user/activities", opt, options)
	if err != nil {
		return nil, nil, err
	}

	var t []*UserActivity
	resp, err := s.client.Do(req, &t)
	if err != nil {
		return nil, resp, err
	}

	return t, resp, err
}

// UserMembership represents a membership of the user in a namespace or project.
//
// GitLab API docs:
// https://docs.gitlab.com/ee/api/users.html#user-memberships-admin-only
type UserMembership struct {
	SourceID    int              `json:"source_id"`
	SourceName  string           `json:"source_name"`
	SourceType  string           `json:"source_type"`
	AccessLevel AccessLevelValue `json:"access_level"`
}

// GetUserMembershipOptions represents the options available to query user memberships.
//
// GitLab API docs:
// https://docs.gitlab.com/ee/api/users.html#user-memberships-admin-only
type GetUserMembershipOptions struct {
	ListOptions
	Type *string `url:"type,omitempty" json:"type,omitempty"`
}

// GetUserMemberships retrieves a list of the user's memberships.
//
// GitLab API docs:
// https://docs.gitlab.com/ee/api/users.html#user-memberships-admin-only
func (s *UsersService) GetUserMemberships(user int, opt *GetUserMembershipOptions, options ...RequestOptionFunc) ([]*UserMembership, *Response, error) {
	u := fmt.Sprintf("users/%d/memberships", user)

	req, err := s.client.NewRequest(http.MethodGet, u, opt, options)
	if err != nil {
		return nil, nil, err
	}

	var m []*UserMembership
	resp, err := s.client.Do(req, &m)
	if err != nil {
		return nil, resp, err
	}

	return m, resp, err
}<|MERGE_RESOLUTION|>--- conflicted
+++ resolved
@@ -455,8 +455,6 @@
 	u := fmt.Sprintf("user/keys/%d", key)
 
 	req, err := s.client.NewRequest(http.MethodGet, u, nil, options)
-<<<<<<< HEAD
-=======
 	if err != nil {
 		return nil, nil, err
 	}
@@ -477,7 +475,6 @@
 	u := fmt.Sprintf("users/%d/keys/%d", user, key)
 
 	req, err := s.client.NewRequest(http.MethodGet, u, nil, options)
->>>>>>> 663067e4
 	if err != nil {
 		return nil, nil, err
 	}
@@ -709,7 +706,6 @@
 	req, err := s.client.NewRequest(http.MethodPost, u, nil, options)
 	if err != nil {
 		return nil, nil, err
-<<<<<<< HEAD
 	}
 
 	k := new(GPGKey)
@@ -733,31 +729,6 @@
 		return nil, err
 	}
 
-=======
-	}
-
-	k := new(GPGKey)
-	resp, err := s.client.Do(req, k)
-	if err != nil {
-		return nil, resp, err
-	}
-
-	return k, resp, err
-}
-
-// DeleteGPGKeyForUser deletes a GPG key owned by a specified user.
-//
-// GitLab API docs:
-// https://docs.gitlab.com/ce/api/users.html#delete-a-gpg-key-for-a-given-user
-func (s *UsersService) DeleteGPGKeyForUser(user, key int, options ...RequestOptionFunc) (*Response, error) {
-	u := fmt.Sprintf("users/%d/gpg_keys/%d", user, key)
-
-	req, err := s.client.NewRequest(http.MethodDelete, u, nil, options)
-	if err != nil {
-		return nil, err
-	}
-
->>>>>>> 663067e4
 	return s.client.Do(req, nil)
 }
 
@@ -970,8 +941,6 @@
 	}
 }
 
-<<<<<<< HEAD
-=======
 // BanUser bans the specified user. Available only for admin.
 //
 // GitLab API docs: https://docs.gitlab.com/ce/api/users.html#ban-user
@@ -1024,7 +993,6 @@
 	}
 }
 
->>>>>>> 663067e4
 // DeactivateUser deactivate the specified user. Available only for admin.
 //
 // GitLab API docs: https://docs.gitlab.com/ce/api/users.html#deactivate-user
