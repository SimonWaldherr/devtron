--- conflicted
+++ resolved
@@ -18,10 +18,7 @@
 
 import (
 	v1 "k8s.io/api/core/v1"
-<<<<<<< HEAD
-=======
 	"k8s.io/apimachinery/pkg/api/resource"
->>>>>>> 27a9c501
 	metav1 "k8s.io/apimachinery/pkg/apis/meta/v1"
 )
 
@@ -187,11 +184,7 @@
 	// a persistent volume defined by a pod's inline VolumeSource. This field
 	// is populated only for the CSIMigration feature. It contains
 	// translated fields from a pod's inline VolumeSource to a
-<<<<<<< HEAD
-	// PersistentVolumeSpec. This field is alpha-level and is only
-=======
 	// PersistentVolumeSpec. This field is beta-level and is only
->>>>>>> 27a9c501
 	// honored by servers that enabled the CSIMigration feature.
 	// +optional
 	InlineVolumeSpec *v1.PersistentVolumeSpec `json:"inlineVolumeSpec,omitempty" protobuf:"bytes,2,opt,name=inlineVolumeSpec"`
@@ -321,11 +314,7 @@
 	// "csi.storage.k8s.io/pod.name": pod.Name
 	// "csi.storage.k8s.io/pod.namespace": pod.Namespace
 	// "csi.storage.k8s.io/pod.uid": string(pod.UID)
-<<<<<<< HEAD
-	// "csi.storage.k8s.io/ephemeral": "true" iff the volume is an ephemeral inline volume
-=======
 	// "csi.storage.k8s.io/ephemeral": "true" if the volume is an ephemeral inline volume
->>>>>>> 27a9c501
 	//                                 defined by a CSIVolumeSource, otherwise "false"
 	//
 	// "csi.storage.k8s.io/ephemeral" is a new feature in Kubernetes 1.16. It is only
@@ -334,12 +323,9 @@
 	// As Kubernetes 1.15 doesn't support this field, drivers can only support one mode when
 	// deployed on such a cluster and the deployment determines which mode that is, for example
 	// via a command line parameter of the driver.
-<<<<<<< HEAD
-=======
 	//
 	// This field is immutable.
 	//
->>>>>>> 27a9c501
 	// +optional
 	PodInfoOnMount *bool `json:"podInfoOnMount,omitempty" protobuf:"bytes,2,opt,name=podInfoOnMount"`
 
@@ -355,12 +341,6 @@
 	// https://kubernetes-csi.github.io/docs/ephemeral-local-volumes.html
 	// A driver can support one or more of these modes and
 	// more modes may be added in the future.
-<<<<<<< HEAD
-	// +optional
-	VolumeLifecycleModes []VolumeLifecycleMode `json:"volumeLifecycleModes,omitempty" protobuf:"bytes,3,opt,name=volumeLifecycleModes"`
-}
-
-=======
 	//
 	// This field is immutable.
 	//
@@ -463,13 +443,10 @@
 	NoneFSGroupPolicy FSGroupPolicy = "None"
 )
 
->>>>>>> 27a9c501
 // VolumeLifecycleMode is an enumeration of possible usage modes for a volume
 // provided by a CSI driver. More modes may be added in the future.
 type VolumeLifecycleMode string
 
-<<<<<<< HEAD
-=======
 // TokenRequest contains parameters of a service account token.
 type TokenRequest struct {
 	// Audience is the intended audience of the token in "TokenRequestSpec".
@@ -484,7 +461,6 @@
 	ExpirationSeconds *int64 `json:"expirationSeconds,omitempty" protobuf:"varint,2,opt,name=expirationSeconds"`
 }
 
->>>>>>> 27a9c501
 const (
 	// VolumeLifecyclePersistent explicitly confirms that the driver implements
 	// the full CSI spec. It is the default when CSIDriverSpec.VolumeLifecycleModes is not
