/*
Copyright The Kubernetes Authors.

Licensed under the Apache License, Version 2.0 (the "License");
you may not use this file except in compliance with the License.
You may obtain a copy of the License at

    http://www.apache.org/licenses/LICENSE-2.0

Unless required by applicable law or agreed to in writing, software
distributed under the License is distributed on an "AS IS" BASIS,
WITHOUT WARRANTIES OR CONDITIONS OF ANY KIND, either express or implied.
See the License for the specific language governing permissions and
limitations under the License.
*/

package v1beta1

// This file contains a collection of methods that can be used from go-restful to
// generate Swagger API documentation for its models. Please read this PR for more
// information on the implementation: https://github.com/emicklei/go-restful/pull/215
//
// TODOs are ignored from the parser (e.g. TODO(andronat):... || TODO:...) if and only if
// they are on one line! For multiple line or blocks that you want to ignore use ---.
// Any context after a --- is ignored.
//
// Those methods can be generated by using hack/update-generated-swagger-docs.sh

// AUTO-GENERATED FUNCTIONS START HERE. DO NOT EDIT.
var map_AllowedCSIDriver = map[string]string{
	"":     "AllowedCSIDriver represents a single inline CSI Driver that is allowed to be used.",
	"name": "Name is the registered name of the CSI driver",
}

func (AllowedCSIDriver) SwaggerDoc() map[string]string {
	return map_AllowedCSIDriver
}

var map_AllowedFlexVolume = map[string]string{
	"":       "AllowedFlexVolume represents a single Flexvolume that is allowed to be used.",
	"driver": "driver is the name of the Flexvolume driver.",
}

func (AllowedFlexVolume) SwaggerDoc() map[string]string {
	return map_AllowedFlexVolume
}

var map_AllowedHostPath = map[string]string{
	"":           "AllowedHostPath defines the host volume conditions that will be enabled by a policy for pods to use. It requires the path prefix to be defined.",
	"pathPrefix": "pathPrefix is the path prefix that the host volume must match. It does not support `*`. Trailing slashes are trimmed when validating the path prefix with a host path.\n\nExamples: `/foo` would allow `/foo`, `/foo/` and `/foo/bar` `/foo` would not allow `/food` or `/etc/foo`",
	"readOnly":   "when set to true, will allow host volumes matching the pathPrefix only if all volume mounts are readOnly.",
}

func (AllowedHostPath) SwaggerDoc() map[string]string {
	return map_AllowedHostPath
}

var map_Eviction = map[string]string{
	"":              "Eviction evicts a pod from its node subject to certain policies and safety constraints. This is a subresource of Pod.  A request to cause such an eviction is created by POSTing to .../pods/<pod name>/evictions.",
	"metadata":      "ObjectMeta describes the pod that is being evicted.",
	"deleteOptions": "DeleteOptions may be provided",
}

func (Eviction) SwaggerDoc() map[string]string {
	return map_Eviction
}

var map_FSGroupStrategyOptions = map[string]string{
	"":       "FSGroupStrategyOptions defines the strategy type and options used to create the strategy.",
	"rule":   "rule is the strategy that will dictate what FSGroup is used in the SecurityContext.",
	"ranges": "ranges are the allowed ranges of fs groups.  If you would like to force a single fs group then supply a single range with the same start and end. Required for MustRunAs.",
}

func (FSGroupStrategyOptions) SwaggerDoc() map[string]string {
	return map_FSGroupStrategyOptions
}

var map_HostPortRange = map[string]string{
	"":    "HostPortRange defines a range of host ports that will be enabled by a policy for pods to use.  It requires both the start and end to be defined.",
	"min": "min is the start of the range, inclusive.",
	"max": "max is the end of the range, inclusive.",
}

func (HostPortRange) SwaggerDoc() map[string]string {
	return map_HostPortRange
}

var map_IDRange = map[string]string{
	"":    "IDRange provides a min/max of an allowed range of IDs.",
	"min": "min is the start of the range, inclusive.",
	"max": "max is the end of the range, inclusive.",
}

func (IDRange) SwaggerDoc() map[string]string {
	return map_IDRange
}

var map_PodDisruptionBudget = map[string]string{
	"":         "PodDisruptionBudget is an object to define the max disruption that can be caused to a collection of pods",
	"metadata": "Standard object's metadata. More info: https://git.k8s.io/community/contributors/devel/sig-architecture/api-conventions.md#metadata",
	"spec":     "Specification of the desired behavior of the PodDisruptionBudget.",
	"status":   "Most recently observed status of the PodDisruptionBudget.",
}

func (PodDisruptionBudget) SwaggerDoc() map[string]string {
	return map_PodDisruptionBudget
}

var map_PodDisruptionBudgetList = map[string]string{
	"":         "PodDisruptionBudgetList is a collection of PodDisruptionBudgets.",
	"metadata": "Standard object's metadata. More info: https://git.k8s.io/community/contributors/devel/sig-architecture/api-conventions.md#metadata",
	"items":    "items list individual PodDisruptionBudget objects",
}

func (PodDisruptionBudgetList) SwaggerDoc() map[string]string {
	return map_PodDisruptionBudgetList
}

var map_PodDisruptionBudgetSpec = map[string]string{
	"":               "PodDisruptionBudgetSpec is a description of a PodDisruptionBudget.",
	"minAvailable":   "An eviction is allowed if at least \"minAvailable\" pods selected by \"selector\" will still be available after the eviction, i.e. even in the absence of the evicted pod.  So for example you can prevent all voluntary evictions by specifying \"100%\".",
	"selector":       "Label query over pods whose evictions are managed by the disruption budget. A null selector selects no pods. An empty selector ({}) also selects no pods, which differs from standard behavior of selecting all pods. In policy/v1, an empty selector will select all pods in the namespace.",
	"maxUnavailable": "An eviction is allowed if at most \"maxUnavailable\" pods selected by \"selector\" are unavailable after the eviction, i.e. even in absence of the evicted pod. For example, one can prevent all voluntary evictions by specifying 0. This is a mutually exclusive setting with \"minAvailable\".",
}

func (PodDisruptionBudgetSpec) SwaggerDoc() map[string]string {
	return map_PodDisruptionBudgetSpec
}

var map_PodDisruptionBudgetStatus = map[string]string{
	"":                   "PodDisruptionBudgetStatus represents information about the status of a PodDisruptionBudget. Status may trail the actual state of a system.",
<<<<<<< HEAD
	"observedGeneration": "Most recent generation observed when updating this PDB status. PodDisruptionsAllowed and other status information is valid only if observedGeneration equals to PDB's object generation.",
=======
	"observedGeneration": "Most recent generation observed when updating this PDB status. DisruptionsAllowed and other status information is valid only if observedGeneration equals to PDB's object generation.",
>>>>>>> 27a9c501
	"disruptedPods":      "DisruptedPods contains information about pods whose eviction was processed by the API server eviction subresource handler but has not yet been observed by the PodDisruptionBudget controller. A pod will be in this map from the time when the API server processed the eviction request to the time when the pod is seen by PDB controller as having been marked for deletion (or after a timeout). The key in the map is the name of the pod and the value is the time when the API server processed the eviction request. If the deletion didn't occur and a pod is still there it will be removed from the list automatically by PodDisruptionBudget controller after some time. If everything goes smooth this map should be empty for the most of the time. Large number of entries in the map may indicate problems with pod deletions.",
	"disruptionsAllowed": "Number of pod disruptions that are currently allowed.",
	"currentHealthy":     "current number of healthy pods",
	"desiredHealthy":     "minimum desired number of healthy pods",
	"expectedPods":       "total number of pods counted by this disruption budget",
	"conditions":         "Conditions contain conditions for PDB. The disruption controller sets the DisruptionAllowed condition. The following are known values for the reason field (additional reasons could be added in the future): - SyncFailed: The controller encountered an error and wasn't able to compute\n              the number of allowed disruptions. Therefore no disruptions are\n              allowed and the status of the condition will be False.\n- InsufficientPods: The number of pods are either at or below the number\n                    required by the PodDisruptionBudget. No disruptions are\n                    allowed and the status of the condition will be False.\n- SufficientPods: There are more pods than required by the PodDisruptionBudget.\n                  The condition will be True, and the number of allowed\n                  disruptions are provided by the disruptionsAllowed property.",
}

func (PodDisruptionBudgetStatus) SwaggerDoc() map[string]string {
	return map_PodDisruptionBudgetStatus
}

var map_PodSecurityPolicy = map[string]string{
<<<<<<< HEAD
	"":         "PodSecurityPolicy governs the ability to make requests that affect the Security Context that will be applied to a pod and container.",
=======
	"":         "PodSecurityPolicy governs the ability to make requests that affect the Security Context that will be applied to a pod and container. Deprecated in 1.21.",
>>>>>>> 27a9c501
	"metadata": "Standard object's metadata. More info: https://git.k8s.io/community/contributors/devel/sig-architecture/api-conventions.md#metadata",
	"spec":     "spec defines the policy enforced.",
}

func (PodSecurityPolicy) SwaggerDoc() map[string]string {
	return map_PodSecurityPolicy
}

var map_PodSecurityPolicyList = map[string]string{
	"":         "PodSecurityPolicyList is a list of PodSecurityPolicy objects.",
	"metadata": "Standard list metadata. More info: https://git.k8s.io/community/contributors/devel/sig-architecture/api-conventions.md#metadata",
	"items":    "items is a list of schema objects.",
}

func (PodSecurityPolicyList) SwaggerDoc() map[string]string {
	return map_PodSecurityPolicyList
}

var map_PodSecurityPolicySpec = map[string]string{
	"":                                "PodSecurityPolicySpec defines the policy enforced.",
	"privileged":                      "privileged determines if a pod can request to be run as privileged.",
	"defaultAddCapabilities":          "defaultAddCapabilities is the default set of capabilities that will be added to the container unless the pod spec specifically drops the capability.  You may not list a capability in both defaultAddCapabilities and requiredDropCapabilities. Capabilities added here are implicitly allowed, and need not be included in the allowedCapabilities list.",
	"requiredDropCapabilities":        "requiredDropCapabilities are the capabilities that will be dropped from the container.  These are required to be dropped and cannot be added.",
	"allowedCapabilities":             "allowedCapabilities is a list of capabilities that can be requested to add to the container. Capabilities in this field may be added at the pod author's discretion. You must not list a capability in both allowedCapabilities and requiredDropCapabilities.",
	"volumes":                         "volumes is an allowlist of volume plugins. Empty indicates that no volumes may be used. To allow all volumes you may use '*'.",
	"hostNetwork":                     "hostNetwork determines if the policy allows the use of HostNetwork in the pod spec.",
	"hostPorts":                       "hostPorts determines which host port ranges are allowed to be exposed.",
	"hostPID":                         "hostPID determines if the policy allows the use of HostPID in the pod spec.",
	"hostIPC":                         "hostIPC determines if the policy allows the use of HostIPC in the pod spec.",
	"seLinux":                         "seLinux is the strategy that will dictate the allowable labels that may be set.",
	"runAsUser":                       "runAsUser is the strategy that will dictate the allowable RunAsUser values that may be set.",
	"runAsGroup":                      "RunAsGroup is the strategy that will dictate the allowable RunAsGroup values that may be set. If this field is omitted, the pod's RunAsGroup can take any value. This field requires the RunAsGroup feature gate to be enabled.",
	"supplementalGroups":              "supplementalGroups is the strategy that will dictate what supplemental groups are used by the SecurityContext.",
	"fsGroup":                         "fsGroup is the strategy that will dictate what fs group is used by the SecurityContext.",
	"readOnlyRootFilesystem":          "readOnlyRootFilesystem when set to true will force containers to run with a read only root file system.  If the container specifically requests to run with a non-read only root file system the PSP should deny the pod. If set to false the container may run with a read only root file system if it wishes but it will not be forced to.",
	"defaultAllowPrivilegeEscalation": "defaultAllowPrivilegeEscalation controls the default setting for whether a process can gain more privileges than its parent process.",
	"allowPrivilegeEscalation":        "allowPrivilegeEscalation determines if a pod can request to allow privilege escalation. If unspecified, defaults to true.",
<<<<<<< HEAD
	"allowedHostPaths":                "allowedHostPaths is a white list of allowed host paths. Empty indicates that all host paths may be used.",
	"allowedFlexVolumes":              "allowedFlexVolumes is a whitelist of allowed Flexvolumes.  Empty or nil indicates that all Flexvolumes may be used.  This parameter is effective only when the usage of the Flexvolumes is allowed in the \"volumes\" field.",
	"allowedCSIDrivers":               "AllowedCSIDrivers is a whitelist of inline CSI drivers that must be explicitly set to be embedded within a pod spec. An empty value indicates that any CSI driver can be used for inline ephemeral volumes. This is an alpha field, and is only honored if the API server enables the CSIInlineVolume feature gate.",
	"allowedUnsafeSysctls":            "allowedUnsafeSysctls is a list of explicitly allowed unsafe sysctls, defaults to none. Each entry is either a plain sysctl name or ends in \"*\" in which case it is considered as a prefix of allowed sysctls. Single * means all unsafe sysctls are allowed. Kubelet has to whitelist all allowed unsafe sysctls explicitly to avoid rejection.\n\nExamples: e.g. \"foo/*\" allows \"foo/bar\", \"foo/baz\", etc. e.g. \"foo.*\" allows \"foo.bar\", \"foo.baz\", etc.",
	"forbiddenSysctls":                "forbiddenSysctls is a list of explicitly forbidden sysctls, defaults to none. Each entry is either a plain sysctl name or ends in \"*\" in which case it is considered as a prefix of forbidden sysctls. Single * means all sysctls are forbidden.\n\nExamples: e.g. \"foo/*\" forbids \"foo/bar\", \"foo/baz\", etc. e.g. \"foo.*\" forbids \"foo.bar\", \"foo.baz\", etc.",
	"allowedProcMountTypes":           "AllowedProcMountTypes is a whitelist of allowed ProcMountTypes. Empty or nil indicates that only the DefaultProcMountType may be used. This requires the ProcMountType feature flag to be enabled.",
=======
	"allowedHostPaths":                "allowedHostPaths is an allowlist of host paths. Empty indicates that all host paths may be used.",
	"allowedFlexVolumes":              "allowedFlexVolumes is an allowlist of Flexvolumes.  Empty or nil indicates that all Flexvolumes may be used.  This parameter is effective only when the usage of the Flexvolumes is allowed in the \"volumes\" field.",
	"allowedCSIDrivers":               "AllowedCSIDrivers is an allowlist of inline CSI drivers that must be explicitly set to be embedded within a pod spec. An empty value indicates that any CSI driver can be used for inline ephemeral volumes. This is a beta field, and is only honored if the API server enables the CSIInlineVolume feature gate.",
	"allowedUnsafeSysctls":            "allowedUnsafeSysctls is a list of explicitly allowed unsafe sysctls, defaults to none. Each entry is either a plain sysctl name or ends in \"*\" in which case it is considered as a prefix of allowed sysctls. Single * means all unsafe sysctls are allowed. Kubelet has to allowlist all allowed unsafe sysctls explicitly to avoid rejection.\n\nExamples: e.g. \"foo/*\" allows \"foo/bar\", \"foo/baz\", etc. e.g. \"foo.*\" allows \"foo.bar\", \"foo.baz\", etc.",
	"forbiddenSysctls":                "forbiddenSysctls is a list of explicitly forbidden sysctls, defaults to none. Each entry is either a plain sysctl name or ends in \"*\" in which case it is considered as a prefix of forbidden sysctls. Single * means all sysctls are forbidden.\n\nExamples: e.g. \"foo/*\" forbids \"foo/bar\", \"foo/baz\", etc. e.g. \"foo.*\" forbids \"foo.bar\", \"foo.baz\", etc.",
	"allowedProcMountTypes":           "AllowedProcMountTypes is an allowlist of allowed ProcMountTypes. Empty or nil indicates that only the DefaultProcMountType may be used. This requires the ProcMountType feature flag to be enabled.",
>>>>>>> 27a9c501
	"runtimeClass":                    "runtimeClass is the strategy that will dictate the allowable RuntimeClasses for a pod. If this field is omitted, the pod's runtimeClassName field is unrestricted. Enforcement of this field depends on the RuntimeClass feature gate being enabled.",
}

func (PodSecurityPolicySpec) SwaggerDoc() map[string]string {
	return map_PodSecurityPolicySpec
}

var map_RunAsGroupStrategyOptions = map[string]string{
	"":       "RunAsGroupStrategyOptions defines the strategy type and any options used to create the strategy.",
	"rule":   "rule is the strategy that will dictate the allowable RunAsGroup values that may be set.",
	"ranges": "ranges are the allowed ranges of gids that may be used. If you would like to force a single gid then supply a single range with the same start and end. Required for MustRunAs.",
}

func (RunAsGroupStrategyOptions) SwaggerDoc() map[string]string {
	return map_RunAsGroupStrategyOptions
}

var map_RunAsUserStrategyOptions = map[string]string{
	"":       "RunAsUserStrategyOptions defines the strategy type and any options used to create the strategy.",
	"rule":   "rule is the strategy that will dictate the allowable RunAsUser values that may be set.",
	"ranges": "ranges are the allowed ranges of uids that may be used. If you would like to force a single uid then supply a single range with the same start and end. Required for MustRunAs.",
}

func (RunAsUserStrategyOptions) SwaggerDoc() map[string]string {
	return map_RunAsUserStrategyOptions
}

var map_RuntimeClassStrategyOptions = map[string]string{
	"":                         "RuntimeClassStrategyOptions define the strategy that will dictate the allowable RuntimeClasses for a pod.",
<<<<<<< HEAD
	"allowedRuntimeClassNames": "allowedRuntimeClassNames is a whitelist of RuntimeClass names that may be specified on a pod. A value of \"*\" means that any RuntimeClass name is allowed, and must be the only item in the list. An empty list requires the RuntimeClassName field to be unset.",
=======
	"allowedRuntimeClassNames": "allowedRuntimeClassNames is an allowlist of RuntimeClass names that may be specified on a pod. A value of \"*\" means that any RuntimeClass name is allowed, and must be the only item in the list. An empty list requires the RuntimeClassName field to be unset.",
>>>>>>> 27a9c501
	"defaultRuntimeClassName":  "defaultRuntimeClassName is the default RuntimeClassName to set on the pod. The default MUST be allowed by the allowedRuntimeClassNames list. A value of nil does not mutate the Pod.",
}

func (RuntimeClassStrategyOptions) SwaggerDoc() map[string]string {
	return map_RuntimeClassStrategyOptions
}

var map_SELinuxStrategyOptions = map[string]string{
	"":               "SELinuxStrategyOptions defines the strategy type and any options used to create the strategy.",
	"rule":           "rule is the strategy that will dictate the allowable labels that may be set.",
	"seLinuxOptions": "seLinuxOptions required to run as; required for MustRunAs More info: https://kubernetes.io/docs/tasks/configure-pod-container/security-context/",
}

func (SELinuxStrategyOptions) SwaggerDoc() map[string]string {
	return map_SELinuxStrategyOptions
}

var map_SupplementalGroupsStrategyOptions = map[string]string{
	"":       "SupplementalGroupsStrategyOptions defines the strategy type and options used to create the strategy.",
	"rule":   "rule is the strategy that will dictate what supplemental groups is used in the SecurityContext.",
	"ranges": "ranges are the allowed ranges of supplemental groups.  If you would like to force a single supplemental group then supply a single range with the same start and end. Required for MustRunAs.",
}

func (SupplementalGroupsStrategyOptions) SwaggerDoc() map[string]string {
	return map_SupplementalGroupsStrategyOptions
}

// AUTO-GENERATED FUNCTIONS END HERE<|MERGE_RESOLUTION|>--- conflicted
+++ resolved
@@ -129,11 +129,7 @@
 
 var map_PodDisruptionBudgetStatus = map[string]string{
 	"":                   "PodDisruptionBudgetStatus represents information about the status of a PodDisruptionBudget. Status may trail the actual state of a system.",
-<<<<<<< HEAD
-	"observedGeneration": "Most recent generation observed when updating this PDB status. PodDisruptionsAllowed and other status information is valid only if observedGeneration equals to PDB's object generation.",
-=======
 	"observedGeneration": "Most recent generation observed when updating this PDB status. DisruptionsAllowed and other status information is valid only if observedGeneration equals to PDB's object generation.",
->>>>>>> 27a9c501
 	"disruptedPods":      "DisruptedPods contains information about pods whose eviction was processed by the API server eviction subresource handler but has not yet been observed by the PodDisruptionBudget controller. A pod will be in this map from the time when the API server processed the eviction request to the time when the pod is seen by PDB controller as having been marked for deletion (or after a timeout). The key in the map is the name of the pod and the value is the time when the API server processed the eviction request. If the deletion didn't occur and a pod is still there it will be removed from the list automatically by PodDisruptionBudget controller after some time. If everything goes smooth this map should be empty for the most of the time. Large number of entries in the map may indicate problems with pod deletions.",
 	"disruptionsAllowed": "Number of pod disruptions that are currently allowed.",
 	"currentHealthy":     "current number of healthy pods",
@@ -147,11 +143,7 @@
 }
 
 var map_PodSecurityPolicy = map[string]string{
-<<<<<<< HEAD
-	"":         "PodSecurityPolicy governs the ability to make requests that affect the Security Context that will be applied to a pod and container.",
-=======
 	"":         "PodSecurityPolicy governs the ability to make requests that affect the Security Context that will be applied to a pod and container. Deprecated in 1.21.",
->>>>>>> 27a9c501
 	"metadata": "Standard object's metadata. More info: https://git.k8s.io/community/contributors/devel/sig-architecture/api-conventions.md#metadata",
 	"spec":     "spec defines the policy enforced.",
 }
@@ -189,21 +181,12 @@
 	"readOnlyRootFilesystem":          "readOnlyRootFilesystem when set to true will force containers to run with a read only root file system.  If the container specifically requests to run with a non-read only root file system the PSP should deny the pod. If set to false the container may run with a read only root file system if it wishes but it will not be forced to.",
 	"defaultAllowPrivilegeEscalation": "defaultAllowPrivilegeEscalation controls the default setting for whether a process can gain more privileges than its parent process.",
 	"allowPrivilegeEscalation":        "allowPrivilegeEscalation determines if a pod can request to allow privilege escalation. If unspecified, defaults to true.",
-<<<<<<< HEAD
-	"allowedHostPaths":                "allowedHostPaths is a white list of allowed host paths. Empty indicates that all host paths may be used.",
-	"allowedFlexVolumes":              "allowedFlexVolumes is a whitelist of allowed Flexvolumes.  Empty or nil indicates that all Flexvolumes may be used.  This parameter is effective only when the usage of the Flexvolumes is allowed in the \"volumes\" field.",
-	"allowedCSIDrivers":               "AllowedCSIDrivers is a whitelist of inline CSI drivers that must be explicitly set to be embedded within a pod spec. An empty value indicates that any CSI driver can be used for inline ephemeral volumes. This is an alpha field, and is only honored if the API server enables the CSIInlineVolume feature gate.",
-	"allowedUnsafeSysctls":            "allowedUnsafeSysctls is a list of explicitly allowed unsafe sysctls, defaults to none. Each entry is either a plain sysctl name or ends in \"*\" in which case it is considered as a prefix of allowed sysctls. Single * means all unsafe sysctls are allowed. Kubelet has to whitelist all allowed unsafe sysctls explicitly to avoid rejection.\n\nExamples: e.g. \"foo/*\" allows \"foo/bar\", \"foo/baz\", etc. e.g. \"foo.*\" allows \"foo.bar\", \"foo.baz\", etc.",
-	"forbiddenSysctls":                "forbiddenSysctls is a list of explicitly forbidden sysctls, defaults to none. Each entry is either a plain sysctl name or ends in \"*\" in which case it is considered as a prefix of forbidden sysctls. Single * means all sysctls are forbidden.\n\nExamples: e.g. \"foo/*\" forbids \"foo/bar\", \"foo/baz\", etc. e.g. \"foo.*\" forbids \"foo.bar\", \"foo.baz\", etc.",
-	"allowedProcMountTypes":           "AllowedProcMountTypes is a whitelist of allowed ProcMountTypes. Empty or nil indicates that only the DefaultProcMountType may be used. This requires the ProcMountType feature flag to be enabled.",
-=======
 	"allowedHostPaths":                "allowedHostPaths is an allowlist of host paths. Empty indicates that all host paths may be used.",
 	"allowedFlexVolumes":              "allowedFlexVolumes is an allowlist of Flexvolumes.  Empty or nil indicates that all Flexvolumes may be used.  This parameter is effective only when the usage of the Flexvolumes is allowed in the \"volumes\" field.",
 	"allowedCSIDrivers":               "AllowedCSIDrivers is an allowlist of inline CSI drivers that must be explicitly set to be embedded within a pod spec. An empty value indicates that any CSI driver can be used for inline ephemeral volumes. This is a beta field, and is only honored if the API server enables the CSIInlineVolume feature gate.",
 	"allowedUnsafeSysctls":            "allowedUnsafeSysctls is a list of explicitly allowed unsafe sysctls, defaults to none. Each entry is either a plain sysctl name or ends in \"*\" in which case it is considered as a prefix of allowed sysctls. Single * means all unsafe sysctls are allowed. Kubelet has to allowlist all allowed unsafe sysctls explicitly to avoid rejection.\n\nExamples: e.g. \"foo/*\" allows \"foo/bar\", \"foo/baz\", etc. e.g. \"foo.*\" allows \"foo.bar\", \"foo.baz\", etc.",
 	"forbiddenSysctls":                "forbiddenSysctls is a list of explicitly forbidden sysctls, defaults to none. Each entry is either a plain sysctl name or ends in \"*\" in which case it is considered as a prefix of forbidden sysctls. Single * means all sysctls are forbidden.\n\nExamples: e.g. \"foo/*\" forbids \"foo/bar\", \"foo/baz\", etc. e.g. \"foo.*\" forbids \"foo.bar\", \"foo.baz\", etc.",
 	"allowedProcMountTypes":           "AllowedProcMountTypes is an allowlist of allowed ProcMountTypes. Empty or nil indicates that only the DefaultProcMountType may be used. This requires the ProcMountType feature flag to be enabled.",
->>>>>>> 27a9c501
 	"runtimeClass":                    "runtimeClass is the strategy that will dictate the allowable RuntimeClasses for a pod. If this field is omitted, the pod's runtimeClassName field is unrestricted. Enforcement of this field depends on the RuntimeClass feature gate being enabled.",
 }
 
@@ -233,11 +216,7 @@
 
 var map_RuntimeClassStrategyOptions = map[string]string{
 	"":                         "RuntimeClassStrategyOptions define the strategy that will dictate the allowable RuntimeClasses for a pod.",
-<<<<<<< HEAD
-	"allowedRuntimeClassNames": "allowedRuntimeClassNames is a whitelist of RuntimeClass names that may be specified on a pod. A value of \"*\" means that any RuntimeClass name is allowed, and must be the only item in the list. An empty list requires the RuntimeClassName field to be unset.",
-=======
 	"allowedRuntimeClassNames": "allowedRuntimeClassNames is an allowlist of RuntimeClass names that may be specified on a pod. A value of \"*\" means that any RuntimeClass name is allowed, and must be the only item in the list. An empty list requires the RuntimeClassName field to be unset.",
->>>>>>> 27a9c501
 	"defaultRuntimeClassName":  "defaultRuntimeClassName is the default RuntimeClassName to set on the pod. The default MUST be allowed by the allowedRuntimeClassNames list. A value of nil does not mutate the Pod.",
 }
 
