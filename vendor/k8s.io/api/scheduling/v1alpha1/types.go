/*
Copyright 2017 The Kubernetes Authors.

Licensed under the Apache License, Version 2.0 (the "License");
you may not use this file except in compliance with the License.
You may obtain a copy of the License at

    http://www.apache.org/licenses/LICENSE-2.0

Unless required by applicable law or agreed to in writing, software
distributed under the License is distributed on an "AS IS" BASIS,
WITHOUT WARRANTIES OR CONDITIONS OF ANY KIND, either express or implied.
See the License for the specific language governing permissions and
limitations under the License.
*/

package v1alpha1

import (
	apiv1 "k8s.io/api/core/v1"
	metav1 "k8s.io/apimachinery/pkg/apis/meta/v1"
)

// +genclient
// +genclient:nonNamespaced
// +k8s:deepcopy-gen:interfaces=k8s.io/apimachinery/pkg/runtime.Object

// DEPRECATED - This group version of PriorityClass is deprecated by scheduling.k8s.io/v1/PriorityClass.
// PriorityClass defines mapping from a priority class name to the priority
// integer value. The value can be any valid integer.
type PriorityClass struct {
	metav1.TypeMeta `json:",inline"`
	// Standard object's metadata.
	// More info: https://git.k8s.io/community/contributors/devel/sig-architecture/api-conventions.md#metadata
	// +optional
	metav1.ObjectMeta `json:"metadata,omitempty" protobuf:"bytes,1,opt,name=metadata"`

	// The value of this priority class. This is the actual priority that pods
	// receive when they have the name of this class in their pod spec.
	Value int32 `json:"value" protobuf:"bytes,2,opt,name=value"`

	// globalDefault specifies whether this PriorityClass should be considered as
	// the default priority for pods that do not have any priority class.
	// Only one PriorityClass can be marked as `globalDefault`. However, if more than
	// one PriorityClasses exists with their `globalDefault` field set to true,
	// the smallest value of such global default PriorityClasses will be used as the default priority.
	// +optional
	GlobalDefault bool `json:"globalDefault,omitempty" protobuf:"bytes,3,opt,name=globalDefault"`

	// description is an arbitrary string that usually provides guidelines on
	// when this priority class should be used.
	// +optional
	Description string `json:"description,omitempty" protobuf:"bytes,4,opt,name=description"`

	// PreemptionPolicy is the Policy for preempting pods with lower priority.
	// One of Never, PreemptLowerPriority.
	// Defaults to PreemptLowerPriority if unset.
<<<<<<< HEAD
	// This field is alpha-level and is only honored by servers that enable the NonPreemptingPriority feature.
=======
	// This field is beta-level, gated by the NonPreemptingPriority feature-gate.
>>>>>>> 27a9c501
	// +optional
	PreemptionPolicy *apiv1.PreemptionPolicy `json:"preemptionPolicy,omitempty" protobuf:"bytes,5,opt,name=preemptionPolicy"`
}

// +k8s:deepcopy-gen:interfaces=k8s.io/apimachinery/pkg/runtime.Object

// PriorityClassList is a collection of priority classes.
type PriorityClassList struct {
	metav1.TypeMeta `json:",inline"`
	// Standard list metadata
	// More info: https://git.k8s.io/community/contributors/devel/sig-architecture/api-conventions.md#metadata
	// +optional
	metav1.ListMeta `json:"metadata,omitempty" protobuf:"bytes,1,opt,name=metadata"`

	// items is the list of PriorityClasses
	Items []PriorityClass `json:"items" protobuf:"bytes,2,rep,name=items"`
}<|MERGE_RESOLUTION|>--- conflicted
+++ resolved
@@ -55,11 +55,7 @@
 	// PreemptionPolicy is the Policy for preempting pods with lower priority.
 	// One of Never, PreemptLowerPriority.
 	// Defaults to PreemptLowerPriority if unset.
-<<<<<<< HEAD
-	// This field is alpha-level and is only honored by servers that enable the NonPreemptingPriority feature.
-=======
 	// This field is beta-level, gated by the NonPreemptingPriority feature-gate.
->>>>>>> 27a9c501
 	// +optional
 	PreemptionPolicy *apiv1.PreemptionPolicy `json:"preemptionPolicy,omitempty" protobuf:"bytes,5,opt,name=preemptionPolicy"`
 }
