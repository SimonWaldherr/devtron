--- conflicted
+++ resolved
@@ -96,10 +96,7 @@
 	Equivalent MatchPolicyType = "Equivalent"
 )
 
-<<<<<<< HEAD
-=======
 // SideEffectClass specifies the types of side effects a webhook may have.
->>>>>>> 27a9c501
 type SideEffectClass string
 
 const (
@@ -196,8 +193,6 @@
 
 // ValidatingWebhook describes an admission webhook and the resources and operations it applies to.
 type ValidatingWebhook struct {
-<<<<<<< HEAD
-=======
 	// The name of the admission webhook.
 	// Name should be fully qualified, e.g., imagepolicy.kubernetes.io, where
 	// "imagepolicy" is the name of the webhook, and kubernetes.io is the name
@@ -330,7 +325,6 @@
 
 // MutatingWebhook describes an admission webhook and the resources and operations it applies to.
 type MutatingWebhook struct {
->>>>>>> 27a9c501
 	// The name of the admission webhook.
 	// Name should be fully qualified, e.g., imagepolicy.kubernetes.io, where
 	// "imagepolicy" is the name of the webhook, and kubernetes.io is the name
@@ -372,7 +366,6 @@
 	// +optional
 	MatchPolicy *MatchPolicyType `json:"matchPolicy,omitempty" protobuf:"bytes,9,opt,name=matchPolicy,casttype=MatchPolicyType"`
 
-<<<<<<< HEAD
 	// NamespaceSelector decides whether to run the webhook on an object based
 	// on whether the namespace for that object matches the selector. If the
 	// object itself is a namespace, the matching is performed on
@@ -412,7 +405,7 @@
 	// }
 	//
 	// See
-	// https://kubernetes.io/docs/concepts/overview/working-with-objects/labels
+	// https://kubernetes.io/docs/concepts/overview/working-with-objects/labels/
 	// for more examples of label selectors.
 	//
 	// Default to the empty LabelSelector, which matches everything.
@@ -431,140 +424,6 @@
 	// users may skip the admission webhook by setting the labels.
 	// Default to the empty LabelSelector, which matches everything.
 	// +optional
-	ObjectSelector *metav1.LabelSelector `json:"objectSelector,omitempty" protobuf:"bytes,10,opt,name=objectSelector"`
-
-	// SideEffects states whether this webhook has side effects.
-	// Acceptable values are: Unknown, None, Some, NoneOnDryRun
-	// Webhooks with side effects MUST implement a reconciliation system, since a request may be
-	// rejected by a future step in the admission change and the side effects therefore need to be undone.
-	// Requests with the dryRun attribute will be auto-rejected if they match a webhook with
-	// sideEffects == Unknown or Some. Defaults to Unknown.
-	// +optional
-	SideEffects *SideEffectClass `json:"sideEffects,omitempty" protobuf:"bytes,6,opt,name=sideEffects,casttype=SideEffectClass"`
-
-	// TimeoutSeconds specifies the timeout for this webhook. After the timeout passes,
-	// the webhook call will be ignored or the API call will fail based on the
-	// failure policy.
-	// The timeout value must be between 1 and 30 seconds.
-	// Default to 30 seconds.
-	// +optional
-	TimeoutSeconds *int32 `json:"timeoutSeconds,omitempty" protobuf:"varint,7,opt,name=timeoutSeconds"`
-
-	// AdmissionReviewVersions is an ordered list of preferred `AdmissionReview`
-	// versions the Webhook expects. API server will try to use first version in
-	// the list which it supports. If none of the versions specified in this list
-	// supported by API server, validation will fail for this object.
-	// If a persisted webhook configuration specifies allowed versions and does not
-	// include any versions known to the API Server, calls to the webhook will fail
-	// and be subject to the failure policy.
-	// Default to `['v1beta1']`.
-	// +optional
-	AdmissionReviewVersions []string `json:"admissionReviewVersions,omitempty" protobuf:"bytes,8,rep,name=admissionReviewVersions"`
-}
-
-// MutatingWebhook describes an admission webhook and the resources and operations it applies to.
-type MutatingWebhook struct {
-	// The name of the admission webhook.
-	// Name should be fully qualified, e.g., imagepolicy.kubernetes.io, where
-	// "imagepolicy" is the name of the webhook, and kubernetes.io is the name
-	// of the organization.
-	// Required.
-	Name string `json:"name" protobuf:"bytes,1,opt,name=name"`
-
-	// ClientConfig defines how to communicate with the hook.
-	// Required
-	ClientConfig WebhookClientConfig `json:"clientConfig" protobuf:"bytes,2,opt,name=clientConfig"`
-
-	// Rules describes what operations on what resources/subresources the webhook cares about.
-	// The webhook cares about an operation if it matches _any_ Rule.
-	// However, in order to prevent ValidatingAdmissionWebhooks and MutatingAdmissionWebhooks
-	// from putting the cluster in a state which cannot be recovered from without completely
-	// disabling the plugin, ValidatingAdmissionWebhooks and MutatingAdmissionWebhooks are never called
-	// on admission requests for ValidatingWebhookConfiguration and MutatingWebhookConfiguration objects.
-	Rules []RuleWithOperations `json:"rules,omitempty" protobuf:"bytes,3,rep,name=rules"`
-
-	// FailurePolicy defines how unrecognized errors from the admission endpoint are handled -
-	// allowed values are Ignore or Fail. Defaults to Ignore.
-	// +optional
-	FailurePolicy *FailurePolicyType `json:"failurePolicy,omitempty" protobuf:"bytes,4,opt,name=failurePolicy,casttype=FailurePolicyType"`
-
-	// matchPolicy defines how the "rules" list is used to match incoming requests.
-	// Allowed values are "Exact" or "Equivalent".
-	//
-	// - Exact: match a request only if it exactly matches a specified rule.
-	// For example, if deployments can be modified via apps/v1, apps/v1beta1, and extensions/v1beta1,
-	// but "rules" only included `apiGroups:["apps"], apiVersions:["v1"], resources: ["deployments"]`,
-	// a request to apps/v1beta1 or extensions/v1beta1 would not be sent to the webhook.
-	//
-	// - Equivalent: match a request if modifies a resource listed in rules, even via another API group or version.
-	// For example, if deployments can be modified via apps/v1, apps/v1beta1, and extensions/v1beta1,
-	// and "rules" only included `apiGroups:["apps"], apiVersions:["v1"], resources: ["deployments"]`,
-	// a request to apps/v1beta1 or extensions/v1beta1 would be converted to apps/v1 and sent to the webhook.
-	//
-	// Defaults to "Exact"
-	// +optional
-	MatchPolicy *MatchPolicyType `json:"matchPolicy,omitempty" protobuf:"bytes,9,opt,name=matchPolicy,casttype=MatchPolicyType"`
-
-=======
->>>>>>> 27a9c501
-	// NamespaceSelector decides whether to run the webhook on an object based
-	// on whether the namespace for that object matches the selector. If the
-	// object itself is a namespace, the matching is performed on
-	// object.metadata.labels. If the object is another cluster scoped resource,
-	// it never skips the webhook.
-	//
-	// For example, to run the webhook on any objects whose namespace is not
-	// associated with "runlevel" of "0" or "1";  you will set the selector as
-	// follows:
-	// "namespaceSelector": {
-	//   "matchExpressions": [
-	//     {
-	//       "key": "runlevel",
-	//       "operator": "NotIn",
-	//       "values": [
-	//         "0",
-	//         "1"
-	//       ]
-	//     }
-	//   ]
-	// }
-	//
-	// If instead you want to only run the webhook on any objects whose
-	// namespace is associated with the "environment" of "prod" or "staging";
-	// you will set the selector as follows:
-	// "namespaceSelector": {
-	//   "matchExpressions": [
-	//     {
-	//       "key": "environment",
-	//       "operator": "In",
-	//       "values": [
-	//         "prod",
-	//         "staging"
-	//       ]
-	//     }
-	//   ]
-	// }
-	//
-	// See
-	// https://kubernetes.io/docs/concepts/overview/working-with-objects/labels/
-	// for more examples of label selectors.
-	//
-	// Default to the empty LabelSelector, which matches everything.
-	// +optional
-	NamespaceSelector *metav1.LabelSelector `json:"namespaceSelector,omitempty" protobuf:"bytes,5,opt,name=namespaceSelector"`
-
-	// ObjectSelector decides whether to run the webhook based on if the
-	// object has matching labels. objectSelector is evaluated against both
-	// the oldObject and newObject that would be sent to the webhook, and
-	// is considered to match if either object matches the selector. A null
-	// object (oldObject in the case of create, or newObject in the case of
-	// delete) or an object that cannot have labels (like a
-	// DeploymentRollback or a PodProxyOptions object) is not considered to
-	// match.
-	// Use the object selector only if the webhook is opt-in, because end
-	// users may skip the admission webhook by setting the labels.
-	// Default to the empty LabelSelector, which matches everything.
-	// +optional
 	ObjectSelector *metav1.LabelSelector `json:"objectSelector,omitempty" protobuf:"bytes,11,opt,name=objectSelector"`
 
 	// SideEffects states whether this webhook has side effects.
