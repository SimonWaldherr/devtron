--- conflicted
+++ resolved
@@ -21,11 +21,7 @@
 	"io"
 	"sync"
 
-<<<<<<< HEAD
-	"k8s.io/klog"
-=======
 	"k8s.io/klog/v2"
->>>>>>> 27a9c501
 
 	"k8s.io/apimachinery/pkg/runtime"
 	"k8s.io/apimachinery/pkg/util/net"
@@ -59,11 +55,7 @@
 	source   Decoder
 	reporter Reporter
 	result   chan Event
-<<<<<<< HEAD
-	stopped  bool
-=======
 	done     chan struct{}
->>>>>>> 27a9c501
 }
 
 // NewStreamWatcher creates a StreamWatcher from the given decoder.
@@ -121,18 +113,12 @@
 				if net.IsProbableEOF(err) || net.IsTimeout(err) {
 					klog.V(5).Infof("Unable to decode an event from the watch stream: %v", err)
 				} else {
-<<<<<<< HEAD
-					sw.result <- Event{
-						Type:   Error,
-						Object: sw.reporter.AsObject(fmt.Errorf("unable to decode an event from the watch stream: %v", err)),
-=======
 					select {
 					case <-sw.done:
 					case sw.result <- Event{
 						Type:   Error,
 						Object: sw.reporter.AsObject(fmt.Errorf("unable to decode an event from the watch stream: %v", err)),
 					}:
->>>>>>> 27a9c501
 					}
 				}
 			}
