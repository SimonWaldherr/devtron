# See the OWNERS docs at https://go.k8s.io/owners

reviewers:
- thockin
- smarterclayton
- wojtek-t
- deads2k
- brendandburns
- derekwaynecarr
- caesarxuchao
- mikedanese
- liggitt
- janetkuo
- ncdc
- dims
- krousey
- resouer
<<<<<<< HEAD
- david-mcmahon
- mfojtik
- jianhuiz
=======
- mfojtik
>>>>>>> 27a9c501
<|MERGE_RESOLUTION|>--- conflicted
+++ resolved
@@ -15,10 +15,4 @@
 - dims
 - krousey
 - resouer
-<<<<<<< HEAD
-- david-mcmahon
-- mfojtik
-- jianhuiz
-=======
-- mfojtik
->>>>>>> 27a9c501
+- mfojtik