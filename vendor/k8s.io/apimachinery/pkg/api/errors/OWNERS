--- conflicted
+++ resolved
@@ -17,9 +17,4 @@
 - dims
 - hongchaodeng
 - krousey
-<<<<<<< HEAD
-- cjcullen
-- david-mcmahon
-=======
-- cjcullen
->>>>>>> 27a9c501
+- cjcullen