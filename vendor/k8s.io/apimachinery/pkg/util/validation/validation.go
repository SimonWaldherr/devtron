--- conflicted
+++ resolved
@@ -107,11 +107,6 @@
 	if len(strings.Split(name, ".")) < 2 {
 		return append(allErrors, field.Invalid(fldPath, name, "should be a domain with at least two segments separated by dots"))
 	}
-<<<<<<< HEAD
-	return allErrors
-}
-
-=======
 	for _, label := range strings.Split(name, ".") {
 		if errs := IsDNS1123Label(label); len(errs) > 0 {
 			return append(allErrors, field.Invalid(fldPath, label, strings.Join(errs, ",")))
@@ -158,7 +153,6 @@
 	return allErrs
 }
 
->>>>>>> 27a9c501
 const labelValueFmt string = "(" + qualifiedNameFmt + ")?"
 const labelValueErrMsg string = "a valid label must be an empty string or consist of alphanumeric characters, '-', '_' or '.', and must start and end with an alphanumeric character"
 
@@ -362,11 +356,7 @@
 // IsValidIPv4Address tests that the argument is a valid IPv4 address.
 func IsValidIPv4Address(fldPath *field.Path, value string) field.ErrorList {
 	var allErrors field.ErrorList
-<<<<<<< HEAD
-	ip := net.ParseIP(value)
-=======
 	ip := netutils.ParseIPSloppy(value)
->>>>>>> 27a9c501
 	if ip == nil || ip.To4() == nil {
 		allErrors = append(allErrors, field.Invalid(fldPath, value, "must be a valid IPv4 address"))
 	}
@@ -376,11 +366,7 @@
 // IsValidIPv6Address tests that the argument is a valid IPv6 address.
 func IsValidIPv6Address(fldPath *field.Path, value string) field.ErrorList {
 	var allErrors field.ErrorList
-<<<<<<< HEAD
-	ip := net.ParseIP(value)
-=======
 	ip := netutils.ParseIPSloppy(value)
->>>>>>> 27a9c501
 	if ip == nil || ip.To4() != nil {
 		allErrors = append(allErrors, field.Invalid(fldPath, value, "must be a valid IPv6 address"))
 	}
