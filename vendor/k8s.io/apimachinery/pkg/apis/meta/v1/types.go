/*
Copyright 2015 The Kubernetes Authors.

Licensed under the Apache License, Version 2.0 (the "License");
you may not use this file except in compliance with the License.
You may obtain a copy of the License at

    http://www.apache.org/licenses/LICENSE-2.0

Unless required by applicable law or agreed to in writing, software
distributed under the License is distributed on an "AS IS" BASIS,
WITHOUT WARRANTIES OR CONDITIONS OF ANY KIND, either express or implied.
See the License for the specific language governing permissions and
limitations under the License.
*/

// Package v1 contains API types that are common to all versions.
//
// The package contains two categories of types:
// - external (serialized) types that lack their own version (e.g TypeMeta)
// - internal (never-serialized) types that are needed by several different
//   api groups, and so live here, to avoid duplication and/or import loops
//   (e.g. LabelSelector).
// In the future, we will probably move these categories of objects into
// separate packages.
package v1

import (
	"fmt"
	"strings"

	"k8s.io/apimachinery/pkg/runtime"
	"k8s.io/apimachinery/pkg/types"
)

// TypeMeta describes an individual object in an API response or request
// with strings representing the type of the object and its API schema version.
// Structures that are versioned or persisted should inline TypeMeta.
//
// +k8s:deepcopy-gen=false
type TypeMeta struct {
	// Kind is a string value representing the REST resource this object represents.
	// Servers may infer this from the endpoint the client submits requests to.
	// Cannot be updated.
	// In CamelCase.
	// More info: https://git.k8s.io/community/contributors/devel/sig-architecture/api-conventions.md#types-kinds
	// +optional
	Kind string `json:"kind,omitempty" protobuf:"bytes,1,opt,name=kind"`

	// APIVersion defines the versioned schema of this representation of an object.
	// Servers should convert recognized schemas to the latest internal value, and
	// may reject unrecognized values.
	// More info: https://git.k8s.io/community/contributors/devel/sig-architecture/api-conventions.md#resources
	// +optional
	APIVersion string `json:"apiVersion,omitempty" protobuf:"bytes,2,opt,name=apiVersion"`
}

// ListMeta describes metadata that synthetic resources must have, including lists and
// various status objects. A resource may have only one of {ObjectMeta, ListMeta}.
type ListMeta struct {
	// selfLink is a URL representing this object.
	// Populated by the system.
	// Read-only.
	//
	// DEPRECATED
	// Kubernetes will stop propagating this field in 1.20 release and the field is planned
	// to be removed in 1.21 release.
	// +optional
	SelfLink string `json:"selfLink,omitempty" protobuf:"bytes,1,opt,name=selfLink"`

	// String that identifies the server's internal version of this object that
	// can be used by clients to determine when objects have changed.
	// Value must be treated as opaque by clients and passed unmodified back to the server.
	// Populated by the system.
	// Read-only.
	// More info: https://git.k8s.io/community/contributors/devel/sig-architecture/api-conventions.md#concurrency-control-and-consistency
	// +optional
	ResourceVersion string `json:"resourceVersion,omitempty" protobuf:"bytes,2,opt,name=resourceVersion"`

	// continue may be set if the user set a limit on the number of items returned, and indicates that
	// the server has more data available. The value is opaque and may be used to issue another request
	// to the endpoint that served this list to retrieve the next set of available objects. Continuing a
	// consistent list may not be possible if the server configuration has changed or more than a few
	// minutes have passed. The resourceVersion field returned when using this continue value will be
	// identical to the value in the first response, unless you have received this token from an error
	// message.
	Continue string `json:"continue,omitempty" protobuf:"bytes,3,opt,name=continue"`

	// remainingItemCount is the number of subsequent items in the list which are not included in this
	// list response. If the list request contained label or field selectors, then the number of
	// remaining items is unknown and the field will be left unset and omitted during serialization.
	// If the list is complete (either because it is not chunking or because this is the last chunk),
	// then there are no more remaining items and this field will be left unset and omitted during
	// serialization.
	// Servers older than v1.15 do not set this field.
	// The intended use of the remainingItemCount is *estimating* the size of a collection. Clients
	// should not rely on the remainingItemCount to be set or to be exact.
	// +optional
	RemainingItemCount *int64 `json:"remainingItemCount,omitempty" protobuf:"bytes,4,opt,name=remainingItemCount"`
}

// Field path constants that are specific to the internal API
// representation.
const (
	ObjectNameField = "metadata.name"
)

// These are internal finalizer values for Kubernetes-like APIs, must be qualified name unless defined here
const (
	FinalizerOrphanDependents = "orphan"
	FinalizerDeleteDependents = "foregroundDeletion"
)

// ObjectMeta is metadata that all persisted resources must have, which includes all objects
// users must create.
type ObjectMeta struct {
	// Name must be unique within a namespace. Is required when creating resources, although
	// some resources may allow a client to request the generation of an appropriate name
	// automatically. Name is primarily intended for creation idempotence and configuration
	// definition.
	// Cannot be updated.
	// More info: http://kubernetes.io/docs/user-guide/identifiers#names
	// +optional
	Name string `json:"name,omitempty" protobuf:"bytes,1,opt,name=name"`

	// GenerateName is an optional prefix, used by the server, to generate a unique
	// name ONLY IF the Name field has not been provided.
	// If this field is used, the name returned to the client will be different
	// than the name passed. This value will also be combined with a unique suffix.
	// The provided value has the same validation rules as the Name field,
	// and may be truncated by the length of the suffix required to make the value
	// unique on the server.
	//
	// If this field is specified and the generated name exists, the server will
	// NOT return a 409 - instead, it will either return 201 Created or 500 with Reason
	// ServerTimeout indicating a unique name could not be found in the time allotted, and the client
	// should retry (optionally after the time indicated in the Retry-After header).
	//
	// Applied only if Name is not specified.
	// More info: https://git.k8s.io/community/contributors/devel/sig-architecture/api-conventions.md#idempotency
	// +optional
	GenerateName string `json:"generateName,omitempty" protobuf:"bytes,2,opt,name=generateName"`

	// Namespace defines the space within which each name must be unique. An empty namespace is
	// equivalent to the "default" namespace, but "default" is the canonical representation.
	// Not all objects are required to be scoped to a namespace - the value of this field for
	// those objects will be empty.
	//
	// Must be a DNS_LABEL.
	// Cannot be updated.
	// More info: http://kubernetes.io/docs/user-guide/namespaces
	// +optional
	Namespace string `json:"namespace,omitempty" protobuf:"bytes,3,opt,name=namespace"`

	// SelfLink is a URL representing this object.
	// Populated by the system.
	// Read-only.
	//
	// DEPRECATED
	// Kubernetes will stop propagating this field in 1.20 release and the field is planned
	// to be removed in 1.21 release.
	// +optional
	SelfLink string `json:"selfLink,omitempty" protobuf:"bytes,4,opt,name=selfLink"`

	// UID is the unique in time and space value for this object. It is typically generated by
	// the server on successful creation of a resource and is not allowed to change on PUT
	// operations.
	//
	// Populated by the system.
	// Read-only.
	// More info: http://kubernetes.io/docs/user-guide/identifiers#uids
	// +optional
	UID types.UID `json:"uid,omitempty" protobuf:"bytes,5,opt,name=uid,casttype=k8s.io/kubernetes/pkg/types.UID"`

	// An opaque value that represents the internal version of this object that can
	// be used by clients to determine when objects have changed. May be used for optimistic
	// concurrency, change detection, and the watch operation on a resource or set of resources.
	// Clients must treat these values as opaque and passed unmodified back to the server.
	// They may only be valid for a particular resource or set of resources.
	//
	// Populated by the system.
	// Read-only.
	// Value must be treated as opaque by clients and .
	// More info: https://git.k8s.io/community/contributors/devel/sig-architecture/api-conventions.md#concurrency-control-and-consistency
	// +optional
	ResourceVersion string `json:"resourceVersion,omitempty" protobuf:"bytes,6,opt,name=resourceVersion"`

	// A sequence number representing a specific generation of the desired state.
	// Populated by the system. Read-only.
	// +optional
	Generation int64 `json:"generation,omitempty" protobuf:"varint,7,opt,name=generation"`

	// CreationTimestamp is a timestamp representing the server time when this object was
	// created. It is not guaranteed to be set in happens-before order across separate operations.
	// Clients may not set this value. It is represented in RFC3339 form and is in UTC.
	//
	// Populated by the system.
	// Read-only.
	// Null for lists.
	// More info: https://git.k8s.io/community/contributors/devel/sig-architecture/api-conventions.md#metadata
	// +optional
	CreationTimestamp Time `json:"creationTimestamp,omitempty" protobuf:"bytes,8,opt,name=creationTimestamp"`

	// DeletionTimestamp is RFC 3339 date and time at which this resource will be deleted. This
	// field is set by the server when a graceful deletion is requested by the user, and is not
	// directly settable by a client. The resource is expected to be deleted (no longer visible
	// from resource lists, and not reachable by name) after the time in this field, once the
	// finalizers list is empty. As long as the finalizers list contains items, deletion is blocked.
	// Once the deletionTimestamp is set, this value may not be unset or be set further into the
	// future, although it may be shortened or the resource may be deleted prior to this time.
	// For example, a user may request that a pod is deleted in 30 seconds. The Kubelet will react
	// by sending a graceful termination signal to the containers in the pod. After that 30 seconds,
	// the Kubelet will send a hard termination signal (SIGKILL) to the container and after cleanup,
	// remove the pod from the API. In the presence of network partitions, this object may still
	// exist after this timestamp, until an administrator or automated process can determine the
	// resource is fully terminated.
	// If not set, graceful deletion of the object has not been requested.
	//
	// Populated by the system when a graceful deletion is requested.
	// Read-only.
	// More info: https://git.k8s.io/community/contributors/devel/sig-architecture/api-conventions.md#metadata
	// +optional
	DeletionTimestamp *Time `json:"deletionTimestamp,omitempty" protobuf:"bytes,9,opt,name=deletionTimestamp"`

	// Number of seconds allowed for this object to gracefully terminate before
	// it will be removed from the system. Only set when deletionTimestamp is also set.
	// May only be shortened.
	// Read-only.
	// +optional
	DeletionGracePeriodSeconds *int64 `json:"deletionGracePeriodSeconds,omitempty" protobuf:"varint,10,opt,name=deletionGracePeriodSeconds"`

	// Map of string keys and values that can be used to organize and categorize
	// (scope and select) objects. May match selectors of replication controllers
	// and services.
	// More info: http://kubernetes.io/docs/user-guide/labels
	// +optional
	Labels map[string]string `json:"labels,omitempty" protobuf:"bytes,11,rep,name=labels"`

	// Annotations is an unstructured key value map stored with a resource that may be
	// set by external tools to store and retrieve arbitrary metadata. They are not
	// queryable and should be preserved when modifying objects.
	// More info: http://kubernetes.io/docs/user-guide/annotations
	// +optional
	Annotations map[string]string `json:"annotations,omitempty" protobuf:"bytes,12,rep,name=annotations"`

	// List of objects depended by this object. If ALL objects in the list have
	// been deleted, this object will be garbage collected. If this object is managed by a controller,
	// then an entry in this list will point to this controller, with the controller field set to true.
	// There cannot be more than one managing controller.
	// +optional
	// +patchMergeKey=uid
	// +patchStrategy=merge
	OwnerReferences []OwnerReference `json:"ownerReferences,omitempty" patchStrategy:"merge" patchMergeKey:"uid" protobuf:"bytes,13,rep,name=ownerReferences"`

	// Must be empty before the object is deleted from the registry. Each entry
	// is an identifier for the responsible component that will remove the entry
	// from the list. If the deletionTimestamp of the object is non-nil, entries
	// in this list can only be removed.
	// Finalizers may be processed and removed in any order.  Order is NOT enforced
	// because it introduces significant risk of stuck finalizers.
	// finalizers is a shared field, any actor with permission can reorder it.
	// If the finalizer list is processed in order, then this can lead to a situation
	// in which the component responsible for the first finalizer in the list is
	// waiting for a signal (field value, external system, or other) produced by a
	// component responsible for a finalizer later in the list, resulting in a deadlock.
	// Without enforced ordering finalizers are free to order amongst themselves and
	// are not vulnerable to ordering changes in the list.
	// +optional
	// +patchStrategy=merge
	Finalizers []string `json:"finalizers,omitempty" patchStrategy:"merge" protobuf:"bytes,14,rep,name=finalizers"`

	// The name of the cluster which the object belongs to.
	// This is used to distinguish resources with same name and namespace in different clusters.
	// This field is not set anywhere right now and apiserver is going to ignore it if set in create or update request.
	// +optional
	ClusterName string `json:"clusterName,omitempty" protobuf:"bytes,15,opt,name=clusterName"`

	// ManagedFields maps workflow-id and version to the set of fields
	// that are managed by that workflow. This is mostly for internal
	// housekeeping, and users typically shouldn't need to set or
	// understand this field. A workflow can be the user's name, a
	// controller's name, or the name of a specific apply path like
	// "ci-cd". The set of fields is always in the version that the
	// workflow used when modifying the object.
	//
	// +optional
	ManagedFields []ManagedFieldsEntry `json:"managedFields,omitempty" protobuf:"bytes,17,rep,name=managedFields"`
}

const (
	// NamespaceDefault means the object is in the default namespace which is applied when not specified by clients
	NamespaceDefault = "default"
	// NamespaceAll is the default argument to specify on a context when you want to list or filter resources across all namespaces
	NamespaceAll = ""
	// NamespaceNone is the argument for a context when there is no namespace.
	NamespaceNone = ""
	// NamespaceSystem is the system namespace where we place system components.
	NamespaceSystem = "kube-system"
	// NamespacePublic is the namespace where we place public info (ConfigMaps)
	NamespacePublic = "kube-public"
)

// OwnerReference contains enough information to let you identify an owning
// object. An owning object must be in the same namespace as the dependent, or
// be cluster-scoped, so there is no namespace field.
// +structType=atomic
type OwnerReference struct {
	// API version of the referent.
	APIVersion string `json:"apiVersion" protobuf:"bytes,5,opt,name=apiVersion"`
	// Kind of the referent.
	// More info: https://git.k8s.io/community/contributors/devel/sig-architecture/api-conventions.md#types-kinds
	Kind string `json:"kind" protobuf:"bytes,1,opt,name=kind"`
	// Name of the referent.
	// More info: http://kubernetes.io/docs/user-guide/identifiers#names
	Name string `json:"name" protobuf:"bytes,3,opt,name=name"`
	// UID of the referent.
	// More info: http://kubernetes.io/docs/user-guide/identifiers#uids
	UID types.UID `json:"uid" protobuf:"bytes,4,opt,name=uid,casttype=k8s.io/apimachinery/pkg/types.UID"`
	// If true, this reference points to the managing controller.
	// +optional
	Controller *bool `json:"controller,omitempty" protobuf:"varint,6,opt,name=controller"`
	// If true, AND if the owner has the "foregroundDeletion" finalizer, then
	// the owner cannot be deleted from the key-value store until this
	// reference is removed.
	// Defaults to false.
	// To set this field, a user needs "delete" permission of the owner,
	// otherwise 422 (Unprocessable Entity) will be returned.
	// +optional
	BlockOwnerDeletion *bool `json:"blockOwnerDeletion,omitempty" protobuf:"varint,7,opt,name=blockOwnerDeletion"`
}

// +k8s:conversion-gen:explicit-from=net/url.Values
// +k8s:deepcopy-gen:interfaces=k8s.io/apimachinery/pkg/runtime.Object

// ListOptions is the query options to a standard REST list call.
type ListOptions struct {
	TypeMeta `json:",inline"`

	// A selector to restrict the list of returned objects by their labels.
	// Defaults to everything.
	// +optional
	LabelSelector string `json:"labelSelector,omitempty" protobuf:"bytes,1,opt,name=labelSelector"`
	// A selector to restrict the list of returned objects by their fields.
	// Defaults to everything.
	// +optional
	FieldSelector string `json:"fieldSelector,omitempty" protobuf:"bytes,2,opt,name=fieldSelector"`

	// +k8s:deprecated=includeUninitialized,protobuf=6

	// Watch for changes to the described resources and return them as a stream of
	// add, update, and remove notifications. Specify resourceVersion.
	// +optional
	Watch bool `json:"watch,omitempty" protobuf:"varint,3,opt,name=watch"`
	// allowWatchBookmarks requests watch events with type "BOOKMARK".
	// Servers that do not implement bookmarks may ignore this flag and
	// bookmarks are sent at the server's discretion. Clients should not
	// assume bookmarks are returned at any specific interval, nor may they
	// assume the server will send any BOOKMARK event during a session.
	// If this is not a watch, this field is ignored.
<<<<<<< HEAD
	// If the feature gate WatchBookmarks is not enabled in apiserver,
	// this field is ignored.
	// +optional
	AllowWatchBookmarks bool `json:"allowWatchBookmarks,omitempty" protobuf:"varint,9,opt,name=allowWatchBookmarks"`

	// When specified with a watch call, shows changes that occur after that particular version of a resource.
	// Defaults to changes from the beginning of history.
	// When specified for list:
	// - if unset, then the result is returned from remote storage based on quorum-read flag;
	// - if it's 0, then we simply return what we currently have in cache, no guarantee;
	// - if set to non zero, then the result is at least as fresh as given rv.
=======
	// +optional
	AllowWatchBookmarks bool `json:"allowWatchBookmarks,omitempty" protobuf:"varint,9,opt,name=allowWatchBookmarks"`

	// resourceVersion sets a constraint on what resource versions a request may be served from.
	// See https://kubernetes.io/docs/reference/using-api/api-concepts/#resource-versions for
	// details.
	//
	// Defaults to unset
>>>>>>> 27a9c501
	// +optional
	ResourceVersion string `json:"resourceVersion,omitempty" protobuf:"bytes,4,opt,name=resourceVersion"`

	// resourceVersionMatch determines how resourceVersion is applied to list calls.
	// It is highly recommended that resourceVersionMatch be set for list calls where
	// resourceVersion is set
	// See https://kubernetes.io/docs/reference/using-api/api-concepts/#resource-versions for
	// details.
	//
	// Defaults to unset
	// +optional
	ResourceVersionMatch ResourceVersionMatch `json:"resourceVersionMatch,omitempty" protobuf:"bytes,10,opt,name=resourceVersionMatch,casttype=ResourceVersionMatch"`
	// Timeout for the list/watch call.
	// This limits the duration of the call, regardless of any activity or inactivity.
	// +optional
	TimeoutSeconds *int64 `json:"timeoutSeconds,omitempty" protobuf:"varint,5,opt,name=timeoutSeconds"`

	// limit is a maximum number of responses to return for a list call. If more items exist, the
	// server will set the `continue` field on the list metadata to a value that can be used with the
	// same initial query to retrieve the next set of results. Setting a limit may return fewer than
	// the requested amount of items (up to zero items) in the event all requested objects are
	// filtered out and clients should only use the presence of the continue field to determine whether
	// more results are available. Servers may choose not to support the limit argument and will return
	// all of the available results. If limit is specified and the continue field is empty, clients may
	// assume that no more results are available. This field is not supported if watch is true.
	//
	// The server guarantees that the objects returned when using continue will be identical to issuing
	// a single list call without a limit - that is, no objects created, modified, or deleted after the
	// first request is issued will be included in any subsequent continued requests. This is sometimes
	// referred to as a consistent snapshot, and ensures that a client that is using limit to receive
	// smaller chunks of a very large result can ensure they see all possible objects. If objects are
	// updated during a chunked list the version of the object that was present at the time the first list
	// result was calculated is returned.
	Limit int64 `json:"limit,omitempty" protobuf:"varint,7,opt,name=limit"`
	// The continue option should be set when retrieving more results from the server. Since this value is
	// server defined, clients may only use the continue value from a previous query result with identical
	// query parameters (except for the value of continue) and the server may reject a continue value it
	// does not recognize. If the specified continue value is no longer valid whether due to expiration
	// (generally five to fifteen minutes) or a configuration change on the server, the server will
	// respond with a 410 ResourceExpired error together with a continue token. If the client needs a
	// consistent list, it must restart their list without the continue field. Otherwise, the client may
	// send another list request with the token received with the 410 error, the server will respond with
	// a list starting from the next key, but from the latest snapshot, which is inconsistent from the
	// previous list results - objects that are created, modified, or deleted after the first list request
	// will be included in the response, as long as their keys are after the "next key".
	//
	// This field is not supported when watch is true. Clients may start a watch from the last
	// resourceVersion value returned by the server and not miss any modifications.
	Continue string `json:"continue,omitempty" protobuf:"bytes,8,opt,name=continue"`
}

<<<<<<< HEAD
// +k8s:conversion-gen:explicit-from=net/url.Values
// +k8s:deepcopy-gen:interfaces=k8s.io/apimachinery/pkg/runtime.Object
=======
// resourceVersionMatch specifies how the resourceVersion parameter is applied. resourceVersionMatch
// may only be set if resourceVersion is also set.
//
// "NotOlderThan" matches data at least as new as the provided resourceVersion.
// "Exact" matches data at the exact resourceVersion provided.
//
// See https://kubernetes.io/docs/reference/using-api/api-concepts/#resource-versions for
// details.
type ResourceVersionMatch string
>>>>>>> 27a9c501

const (
	// ResourceVersionMatchNotOlderThan matches data at least as new as the provided
	// resourceVersion.
	ResourceVersionMatchNotOlderThan ResourceVersionMatch = "NotOlderThan"
	// ResourceVersionMatchExact matches data at the exact resourceVersion
	// provided.
	ResourceVersionMatchExact ResourceVersionMatch = "Exact"
)

// +k8s:conversion-gen:explicit-from=net/url.Values
// +k8s:deepcopy-gen:interfaces=k8s.io/apimachinery/pkg/runtime.Object

// GetOptions is the standard query options to the standard REST get call.
type GetOptions struct {
	TypeMeta `json:",inline"`
	// resourceVersion sets a constraint on what resource versions a request may be served from.
	// See https://kubernetes.io/docs/reference/using-api/api-concepts/#resource-versions for
	// details.
	//
	// Defaults to unset
	// +optional
	ResourceVersion string `json:"resourceVersion,omitempty" protobuf:"bytes,1,opt,name=resourceVersion"`
	// +k8s:deprecated=includeUninitialized,protobuf=2
}

// DeletionPropagation decides if a deletion will propagate to the dependents of
// the object, and how the garbage collector will handle the propagation.
type DeletionPropagation string

const (
	// Orphans the dependents.
	DeletePropagationOrphan DeletionPropagation = "Orphan"
	// Deletes the object from the key-value store, the garbage collector will
	// delete the dependents in the background.
	DeletePropagationBackground DeletionPropagation = "Background"
	// The object exists in the key-value store until the garbage collector
	// deletes all the dependents whose ownerReference.blockOwnerDeletion=true
	// from the key-value store.  API sever will put the "foregroundDeletion"
	// finalizer on the object, and sets its deletionTimestamp.  This policy is
	// cascading, i.e., the dependents will be deleted with Foreground.
	DeletePropagationForeground DeletionPropagation = "Foreground"
)

const (
	// DryRunAll means to complete all processing stages, but don't
	// persist changes to storage.
	DryRunAll = "All"
)

// +k8s:conversion-gen:explicit-from=net/url.Values
// +k8s:deepcopy-gen:interfaces=k8s.io/apimachinery/pkg/runtime.Object

// DeleteOptions may be provided when deleting an API object.
type DeleteOptions struct {
	TypeMeta `json:",inline"`

	// The duration in seconds before the object should be deleted. Value must be non-negative integer.
	// The value zero indicates delete immediately. If this value is nil, the default grace period for the
	// specified type will be used.
	// Defaults to a per object value if not specified. zero means delete immediately.
	// +optional
	GracePeriodSeconds *int64 `json:"gracePeriodSeconds,omitempty" protobuf:"varint,1,opt,name=gracePeriodSeconds"`

	// Must be fulfilled before a deletion is carried out. If not possible, a 409 Conflict status will be
	// returned.
	// +k8s:conversion-gen=false
	// +optional
	Preconditions *Preconditions `json:"preconditions,omitempty" protobuf:"bytes,2,opt,name=preconditions"`

	// Deprecated: please use the PropagationPolicy, this field will be deprecated in 1.7.
	// Should the dependent objects be orphaned. If true/false, the "orphan"
	// finalizer will be added to/removed from the object's finalizers list.
	// Either this field or PropagationPolicy may be set, but not both.
	// +optional
	OrphanDependents *bool `json:"orphanDependents,omitempty" protobuf:"varint,3,opt,name=orphanDependents"`

	// Whether and how garbage collection will be performed.
	// Either this field or OrphanDependents may be set, but not both.
	// The default policy is decided by the existing finalizer set in the
	// metadata.finalizers and the resource-specific default policy.
	// Acceptable values are: 'Orphan' - orphan the dependents; 'Background' -
	// allow the garbage collector to delete the dependents in the background;
	// 'Foreground' - a cascading policy that deletes all dependents in the
	// foreground.
	// +optional
	PropagationPolicy *DeletionPropagation `json:"propagationPolicy,omitempty" protobuf:"varint,4,opt,name=propagationPolicy"`

	// When present, indicates that modifications should not be
	// persisted. An invalid or unrecognized dryRun directive will
	// result in an error response and no further processing of the
	// request. Valid values are:
	// - All: all dry run stages will be processed
	// +optional
	DryRun []string `json:"dryRun,omitempty" protobuf:"bytes,5,rep,name=dryRun"`
}

<<<<<<< HEAD
=======
const (
	// FieldValidationIgnore ignores unknown/duplicate fields
	FieldValidationIgnore = "Ignore"
	// FieldValidationWarn responds with a warning, but successfully serve the request
	FieldValidationWarn = "Warn"
	// FieldValidationStrict fails the request on unknown/duplicate fields
	FieldValidationStrict = "Strict"
)

>>>>>>> 27a9c501
// +k8s:conversion-gen:explicit-from=net/url.Values
// +k8s:deepcopy-gen:interfaces=k8s.io/apimachinery/pkg/runtime.Object

// CreateOptions may be provided when creating an API object.
type CreateOptions struct {
	TypeMeta `json:",inline"`

	// When present, indicates that modifications should not be
	// persisted. An invalid or unrecognized dryRun directive will
	// result in an error response and no further processing of the
	// request. Valid values are:
	// - All: all dry run stages will be processed
	// +optional
	DryRun []string `json:"dryRun,omitempty" protobuf:"bytes,1,rep,name=dryRun"`
	// +k8s:deprecated=includeUninitialized,protobuf=2

	// fieldManager is a name associated with the actor or entity
	// that is making these changes. The value must be less than or
	// 128 characters long, and only contain printable characters,
	// as defined by https://golang.org/pkg/unicode/#IsPrint.
	// +optional
	FieldManager string `json:"fieldManager,omitempty" protobuf:"bytes,3,name=fieldManager"`

	// fieldValidation determines how the server should respond to
	// unknown/duplicate fields in the object in the request.
	// Introduced as alpha in 1.23, older servers or servers with the
	// `ServerSideFieldValidation` feature disabled will discard valid values
	// specified in  this param and not perform any server side field validation.
	// Valid values are:
	// - Ignore: ignores unknown/duplicate fields.
	// - Warn: responds with a warning for each
	// unknown/duplicate field, but successfully serves the request.
	// - Strict: fails the request on unknown/duplicate fields.
	// +optional
	FieldValidation string `json:"fieldValidation,omitempty" protobuf:"bytes,4,name=fieldValidation"`
}

// +k8s:conversion-gen:explicit-from=net/url.Values
// +k8s:deepcopy-gen:interfaces=k8s.io/apimachinery/pkg/runtime.Object

// PatchOptions may be provided when patching an API object.
// PatchOptions is meant to be a superset of UpdateOptions.
type PatchOptions struct {
	TypeMeta `json:",inline"`

	// When present, indicates that modifications should not be
	// persisted. An invalid or unrecognized dryRun directive will
	// result in an error response and no further processing of the
	// request. Valid values are:
	// - All: all dry run stages will be processed
	// +optional
	DryRun []string `json:"dryRun,omitempty" protobuf:"bytes,1,rep,name=dryRun"`

	// Force is going to "force" Apply requests. It means user will
	// re-acquire conflicting fields owned by other people. Force
	// flag must be unset for non-apply patch requests.
	// +optional
	Force *bool `json:"force,omitempty" protobuf:"varint,2,opt,name=force"`

	// fieldManager is a name associated with the actor or entity
	// that is making these changes. The value must be less than or
	// 128 characters long, and only contain printable characters,
	// as defined by https://golang.org/pkg/unicode/#IsPrint. This
	// field is required for apply requests
	// (application/apply-patch) but optional for non-apply patch
	// types (JsonPatch, MergePatch, StrategicMergePatch).
	// +optional
	FieldManager string `json:"fieldManager,omitempty" protobuf:"bytes,3,name=fieldManager"`

	// fieldValidation determines how the server should respond to
	// unknown/duplicate fields in the object in the request.
	// Introduced as alpha in 1.23, older servers or servers with the
	// `ServerSideFieldValidation` feature disabled will discard valid values
	// specified in  this param and not perform any server side field validation.
	// Valid values are:
	// - Ignore: ignores unknown/duplicate fields.
	// - Warn: responds with a warning for each
	// unknown/duplicate field, but successfully serves the request.
	// - Strict: fails the request on unknown/duplicate fields.
	// +optional
	FieldValidation string `json:"fieldValidation,omitempty" protobuf:"bytes,4,name=fieldValidation"`
}

// ApplyOptions may be provided when applying an API object.
// FieldManager is required for apply requests.
// ApplyOptions is equivalent to PatchOptions. It is provided as a convenience with documentation
// that speaks specifically to how the options fields relate to apply.
type ApplyOptions struct {
	TypeMeta `json:",inline"`

	// When present, indicates that modifications should not be
	// persisted. An invalid or unrecognized dryRun directive will
	// result in an error response and no further processing of the
	// request. Valid values are:
	// - All: all dry run stages will be processed
	// +optional
	DryRun []string `json:"dryRun,omitempty" protobuf:"bytes,1,rep,name=dryRun"`

	// Force is going to "force" Apply requests. It means user will
	// re-acquire conflicting fields owned by other people.
	Force bool `json:"force" protobuf:"varint,2,opt,name=force"`

	// fieldManager is a name associated with the actor or entity
	// that is making these changes. The value must be less than or
	// 128 characters long, and only contain printable characters,
	// as defined by https://golang.org/pkg/unicode/#IsPrint. This
	// field is required.
	FieldManager string `json:"fieldManager" protobuf:"bytes,3,name=fieldManager"`
}

func (o ApplyOptions) ToPatchOptions() PatchOptions {
	return PatchOptions{DryRun: o.DryRun, Force: &o.Force, FieldManager: o.FieldManager}
}

// +k8s:conversion-gen:explicit-from=net/url.Values
// +k8s:deepcopy-gen:interfaces=k8s.io/apimachinery/pkg/runtime.Object

// UpdateOptions may be provided when updating an API object.
// All fields in UpdateOptions should also be present in PatchOptions.
type UpdateOptions struct {
	TypeMeta `json:",inline"`

	// When present, indicates that modifications should not be
	// persisted. An invalid or unrecognized dryRun directive will
	// result in an error response and no further processing of the
	// request. Valid values are:
	// - All: all dry run stages will be processed
	// +optional
	DryRun []string `json:"dryRun,omitempty" protobuf:"bytes,1,rep,name=dryRun"`

	// fieldManager is a name associated with the actor or entity
	// that is making these changes. The value must be less than or
	// 128 characters long, and only contain printable characters,
	// as defined by https://golang.org/pkg/unicode/#IsPrint.
	// +optional
	FieldManager string `json:"fieldManager,omitempty" protobuf:"bytes,2,name=fieldManager"`

	// fieldValidation determines how the server should respond to
	// unknown/duplicate fields in the object in the request.
	// Introduced as alpha in 1.23, older servers or servers with the
	// `ServerSideFieldValidation` feature disabled will discard valid values
	// specified in  this param and not perform any server side field validation.
	// Valid values are:
	// - Ignore: ignores unknown/duplicate fields.
	// - Warn: responds with a warning for each
	// unknown/duplicate field, but successfully serves the request.
	// - Strict: fails the request on unknown/duplicate fields.
	// +optional
	FieldValidation string `json:"fieldValidation,omitempty" protobuf:"bytes,3,name=fieldValidation"`
}

// Preconditions must be fulfilled before an operation (update, delete, etc.) is carried out.
type Preconditions struct {
	// Specifies the target UID.
	// +optional
	UID *types.UID `json:"uid,omitempty" protobuf:"bytes,1,opt,name=uid,casttype=k8s.io/apimachinery/pkg/types.UID"`
	// Specifies the target ResourceVersion
	// +optional
	ResourceVersion *string `json:"resourceVersion,omitempty" protobuf:"bytes,2,opt,name=resourceVersion"`
}

// +k8s:deepcopy-gen:interfaces=k8s.io/apimachinery/pkg/runtime.Object

// Status is a return value for calls that don't return other objects.
type Status struct {
	TypeMeta `json:",inline"`
	// Standard list metadata.
	// More info: https://git.k8s.io/community/contributors/devel/sig-architecture/api-conventions.md#types-kinds
	// +optional
	ListMeta `json:"metadata,omitempty" protobuf:"bytes,1,opt,name=metadata"`

	// Status of the operation.
	// One of: "Success" or "Failure".
	// More info: https://git.k8s.io/community/contributors/devel/sig-architecture/api-conventions.md#spec-and-status
	// +optional
	Status string `json:"status,omitempty" protobuf:"bytes,2,opt,name=status"`
	// A human-readable description of the status of this operation.
	// +optional
	Message string `json:"message,omitempty" protobuf:"bytes,3,opt,name=message"`
	// A machine-readable description of why this operation is in the
	// "Failure" status. If this value is empty there
	// is no information available. A Reason clarifies an HTTP status
	// code but does not override it.
	// +optional
	Reason StatusReason `json:"reason,omitempty" protobuf:"bytes,4,opt,name=reason,casttype=StatusReason"`
	// Extended data associated with the reason.  Each reason may define its
	// own extended details. This field is optional and the data returned
	// is not guaranteed to conform to any schema except that defined by
	// the reason type.
	// +optional
	Details *StatusDetails `json:"details,omitempty" protobuf:"bytes,5,opt,name=details"`
	// Suggested HTTP return code for this status, 0 if not set.
	// +optional
	Code int32 `json:"code,omitempty" protobuf:"varint,6,opt,name=code"`
}

// StatusDetails is a set of additional properties that MAY be set by the
// server to provide additional information about a response. The Reason
// field of a Status object defines what attributes will be set. Clients
// must ignore fields that do not match the defined type of each attribute,
// and should assume that any attribute may be empty, invalid, or under
// defined.
type StatusDetails struct {
	// The name attribute of the resource associated with the status StatusReason
	// (when there is a single name which can be described).
	// +optional
	Name string `json:"name,omitempty" protobuf:"bytes,1,opt,name=name"`
	// The group attribute of the resource associated with the status StatusReason.
	// +optional
	Group string `json:"group,omitempty" protobuf:"bytes,2,opt,name=group"`
	// The kind attribute of the resource associated with the status StatusReason.
	// On some operations may differ from the requested resource Kind.
	// More info: https://git.k8s.io/community/contributors/devel/sig-architecture/api-conventions.md#types-kinds
	// +optional
	Kind string `json:"kind,omitempty" protobuf:"bytes,3,opt,name=kind"`
	// UID of the resource.
	// (when there is a single resource which can be described).
	// More info: http://kubernetes.io/docs/user-guide/identifiers#uids
	// +optional
	UID types.UID `json:"uid,omitempty" protobuf:"bytes,6,opt,name=uid,casttype=k8s.io/apimachinery/pkg/types.UID"`
	// The Causes array includes more details associated with the StatusReason
	// failure. Not all StatusReasons may provide detailed causes.
	// +optional
	Causes []StatusCause `json:"causes,omitempty" protobuf:"bytes,4,rep,name=causes"`
	// If specified, the time in seconds before the operation should be retried. Some errors may indicate
	// the client must take an alternate action - for those errors this field may indicate how long to wait
	// before taking the alternate action.
	// +optional
	RetryAfterSeconds int32 `json:"retryAfterSeconds,omitempty" protobuf:"varint,5,opt,name=retryAfterSeconds"`
}

// Values of Status.Status
const (
	StatusSuccess = "Success"
	StatusFailure = "Failure"
)

// StatusReason is an enumeration of possible failure causes.  Each StatusReason
// must map to a single HTTP status code, but multiple reasons may map
// to the same HTTP status code.
// TODO: move to apiserver
type StatusReason string

const (
	// StatusReasonUnknown means the server has declined to indicate a specific reason.
	// The details field may contain other information about this error.
	// Status code 500.
	StatusReasonUnknown StatusReason = ""

	// StatusReasonUnauthorized means the server can be reached and understood the request, but requires
	// the user to present appropriate authorization credentials (identified by the WWW-Authenticate header)
	// in order for the action to be completed. If the user has specified credentials on the request, the
	// server considers them insufficient.
	// Status code 401
	StatusReasonUnauthorized StatusReason = "Unauthorized"

	// StatusReasonForbidden means the server can be reached and understood the request, but refuses
	// to take any further action.  It is the result of the server being configured to deny access for some reason
	// to the requested resource by the client.
	// Details (optional):
	//   "kind" string - the kind attribute of the forbidden resource
	//                   on some operations may differ from the requested
	//                   resource.
	//   "id"   string - the identifier of the forbidden resource
	// Status code 403
	StatusReasonForbidden StatusReason = "Forbidden"

	// StatusReasonNotFound means one or more resources required for this operation
	// could not be found.
	// Details (optional):
	//   "kind" string - the kind attribute of the missing resource
	//                   on some operations may differ from the requested
	//                   resource.
	//   "id"   string - the identifier of the missing resource
	// Status code 404
	StatusReasonNotFound StatusReason = "NotFound"

	// StatusReasonAlreadyExists means the resource you are creating already exists.
	// Details (optional):
	//   "kind" string - the kind attribute of the conflicting resource
	//   "id"   string - the identifier of the conflicting resource
	// Status code 409
	StatusReasonAlreadyExists StatusReason = "AlreadyExists"

	// StatusReasonConflict means the requested operation cannot be completed
	// due to a conflict in the operation. The client may need to alter the
	// request. Each resource may define custom details that indicate the
	// nature of the conflict.
	// Status code 409
	StatusReasonConflict StatusReason = "Conflict"

	// StatusReasonGone means the item is no longer available at the server and no
	// forwarding address is known.
	// Status code 410
	StatusReasonGone StatusReason = "Gone"

	// StatusReasonInvalid means the requested create or update operation cannot be
	// completed due to invalid data provided as part of the request. The client may
	// need to alter the request. When set, the client may use the StatusDetails
	// message field as a summary of the issues encountered.
	// Details (optional):
	//   "kind" string - the kind attribute of the invalid resource
	//   "id"   string - the identifier of the invalid resource
	//   "causes"      - one or more StatusCause entries indicating the data in the
	//                   provided resource that was invalid.  The code, message, and
	//                   field attributes will be set.
	// Status code 422
	StatusReasonInvalid StatusReason = "Invalid"

	// StatusReasonServerTimeout means the server can be reached and understood the request,
	// but cannot complete the action in a reasonable time. The client should retry the request.
	// This is may be due to temporary server load or a transient communication issue with
	// another server. Status code 500 is used because the HTTP spec provides no suitable
	// server-requested client retry and the 5xx class represents actionable errors.
	// Details (optional):
	//   "kind" string - the kind attribute of the resource being acted on.
	//   "id"   string - the operation that is being attempted.
	//   "retryAfterSeconds" int32 - the number of seconds before the operation should be retried
	// Status code 500
	StatusReasonServerTimeout StatusReason = "ServerTimeout"

	// StatusReasonTimeout means that the request could not be completed within the given time.
	// Clients can get this response only when they specified a timeout param in the request,
	// or if the server cannot complete the operation within a reasonable amount of time.
	// The request might succeed with an increased value of timeout param. The client *should*
	// wait at least the number of seconds specified by the retryAfterSeconds field.
	// Details (optional):
	//   "retryAfterSeconds" int32 - the number of seconds before the operation should be retried
	// Status code 504
	StatusReasonTimeout StatusReason = "Timeout"

	// StatusReasonTooManyRequests means the server experienced too many requests within a
	// given window and that the client must wait to perform the action again. A client may
	// always retry the request that led to this error, although the client should wait at least
	// the number of seconds specified by the retryAfterSeconds field.
	// Details (optional):
	//   "retryAfterSeconds" int32 - the number of seconds before the operation should be retried
	// Status code 429
	StatusReasonTooManyRequests StatusReason = "TooManyRequests"

	// StatusReasonBadRequest means that the request itself was invalid, because the request
	// doesn't make any sense, for example deleting a read-only object.  This is different than
	// StatusReasonInvalid above which indicates that the API call could possibly succeed, but the
	// data was invalid.  API calls that return BadRequest can never succeed.
	// Status code 400
	StatusReasonBadRequest StatusReason = "BadRequest"

	// StatusReasonMethodNotAllowed means that the action the client attempted to perform on the
	// resource was not supported by the code - for instance, attempting to delete a resource that
	// can only be created. API calls that return MethodNotAllowed can never succeed.
	// Status code 405
	StatusReasonMethodNotAllowed StatusReason = "MethodNotAllowed"

	// StatusReasonNotAcceptable means that the accept types indicated by the client were not acceptable
	// to the server - for instance, attempting to receive protobuf for a resource that supports only json and yaml.
	// API calls that return NotAcceptable can never succeed.
	// Status code 406
	StatusReasonNotAcceptable StatusReason = "NotAcceptable"

	// StatusReasonRequestEntityTooLarge means that the request entity is too large.
	// Status code 413
	StatusReasonRequestEntityTooLarge StatusReason = "RequestEntityTooLarge"

	// StatusReasonUnsupportedMediaType means that the content type sent by the client is not acceptable
	// to the server - for instance, attempting to send protobuf for a resource that supports only json and yaml.
	// API calls that return UnsupportedMediaType can never succeed.
	// Status code 415
	StatusReasonUnsupportedMediaType StatusReason = "UnsupportedMediaType"

	// StatusReasonInternalError indicates that an internal error occurred, it is unexpected
	// and the outcome of the call is unknown.
	// Details (optional):
	//   "causes" - The original error
	// Status code 500
	StatusReasonInternalError StatusReason = "InternalError"

	// StatusReasonExpired indicates that the request is invalid because the content you are requesting
	// has expired and is no longer available. It is typically associated with watches that can't be
	// serviced.
	// Status code 410 (gone)
	StatusReasonExpired StatusReason = "Expired"

	// StatusReasonServiceUnavailable means that the request itself was valid,
	// but the requested service is unavailable at this time.
	// Retrying the request after some time might succeed.
	// Status code 503
	StatusReasonServiceUnavailable StatusReason = "ServiceUnavailable"
)

// StatusCause provides more information about an api.Status failure, including
// cases when multiple errors are encountered.
type StatusCause struct {
	// A machine-readable description of the cause of the error. If this value is
	// empty there is no information available.
	// +optional
	Type CauseType `json:"reason,omitempty" protobuf:"bytes,1,opt,name=reason,casttype=CauseType"`
	// A human-readable description of the cause of the error.  This field may be
	// presented as-is to a reader.
	// +optional
	Message string `json:"message,omitempty" protobuf:"bytes,2,opt,name=message"`
	// The field of the resource that has caused this error, as named by its JSON
	// serialization. May include dot and postfix notation for nested attributes.
	// Arrays are zero-indexed.  Fields may appear more than once in an array of
	// causes due to fields having multiple errors.
	// Optional.
	//
	// Examples:
	//   "name" - the field "name" on the current resource
	//   "items[0].name" - the field "name" on the first array entry in "items"
	// +optional
	Field string `json:"field,omitempty" protobuf:"bytes,3,opt,name=field"`
}

// CauseType is a machine readable value providing more detail about what
// occurred in a status response. An operation may have multiple causes for a
// status (whether Failure or Success).
type CauseType string

const (
	// CauseTypeFieldValueNotFound is used to report failure to find a requested value
	// (e.g. looking up an ID).
	CauseTypeFieldValueNotFound CauseType = "FieldValueNotFound"
	// CauseTypeFieldValueRequired is used to report required values that are not
	// provided (e.g. empty strings, null values, or empty arrays).
	CauseTypeFieldValueRequired CauseType = "FieldValueRequired"
	// CauseTypeFieldValueDuplicate is used to report collisions of values that must be
	// unique (e.g. unique IDs).
	CauseTypeFieldValueDuplicate CauseType = "FieldValueDuplicate"
	// CauseTypeFieldValueInvalid is used to report malformed values (e.g. failed regex
	// match).
	CauseTypeFieldValueInvalid CauseType = "FieldValueInvalid"
	// CauseTypeFieldValueNotSupported is used to report valid (as per formatting rules)
	// values that can not be handled (e.g. an enumerated string).
	CauseTypeFieldValueNotSupported CauseType = "FieldValueNotSupported"
	// CauseTypeUnexpectedServerResponse is used to report when the server responded to the client
	// without the expected return type. The presence of this cause indicates the error may be
	// due to an intervening proxy or the server software malfunctioning.
	CauseTypeUnexpectedServerResponse CauseType = "UnexpectedServerResponse"
	// FieldManagerConflict is used to report when another client claims to manage this field,
	// It should only be returned for a request using server-side apply.
	CauseTypeFieldManagerConflict CauseType = "FieldManagerConflict"
	// CauseTypeResourceVersionTooLarge is used to report that the requested resource version
	// is newer than the data observed by the API server, so the request cannot be served.
	CauseTypeResourceVersionTooLarge CauseType = "ResourceVersionTooLarge"
)

// +k8s:deepcopy-gen:interfaces=k8s.io/apimachinery/pkg/runtime.Object

// List holds a list of objects, which may not be known by the server.
type List struct {
	TypeMeta `json:",inline"`
	// Standard list metadata.
	// More info: https://git.k8s.io/community/contributors/devel/sig-architecture/api-conventions.md#types-kinds
	// +optional
	ListMeta `json:"metadata,omitempty" protobuf:"bytes,1,opt,name=metadata"`

	// List of objects
	Items []runtime.RawExtension `json:"items" protobuf:"bytes,2,rep,name=items"`
}

// APIVersions lists the versions that are available, to allow clients to
// discover the API at /api, which is the root path of the legacy v1 API.
//
// +protobuf.options.(gogoproto.goproto_stringer)=false
// +k8s:deepcopy-gen:interfaces=k8s.io/apimachinery/pkg/runtime.Object
type APIVersions struct {
	TypeMeta `json:",inline"`
	// versions are the api versions that are available.
	Versions []string `json:"versions" protobuf:"bytes,1,rep,name=versions"`
	// a map of client CIDR to server address that is serving this group.
	// This is to help clients reach servers in the most network-efficient way possible.
	// Clients can use the appropriate server address as per the CIDR that they match.
	// In case of multiple matches, clients should use the longest matching CIDR.
	// The server returns only those CIDRs that it thinks that the client can match.
	// For example: the master will return an internal IP CIDR only, if the client reaches the server using an internal IP.
	// Server looks at X-Forwarded-For header or X-Real-Ip header or request.RemoteAddr (in that order) to get the client IP.
	ServerAddressByClientCIDRs []ServerAddressByClientCIDR `json:"serverAddressByClientCIDRs" protobuf:"bytes,2,rep,name=serverAddressByClientCIDRs"`
}

// +k8s:deepcopy-gen:interfaces=k8s.io/apimachinery/pkg/runtime.Object

// APIGroupList is a list of APIGroup, to allow clients to discover the API at
// /apis.
type APIGroupList struct {
	TypeMeta `json:",inline"`
	// groups is a list of APIGroup.
	Groups []APIGroup `json:"groups" protobuf:"bytes,1,rep,name=groups"`
}

// +k8s:deepcopy-gen:interfaces=k8s.io/apimachinery/pkg/runtime.Object

// APIGroup contains the name, the supported versions, and the preferred version
// of a group.
type APIGroup struct {
	TypeMeta `json:",inline"`
	// name is the name of the group.
	Name string `json:"name" protobuf:"bytes,1,opt,name=name"`
	// versions are the versions supported in this group.
	Versions []GroupVersionForDiscovery `json:"versions" protobuf:"bytes,2,rep,name=versions"`
	// preferredVersion is the version preferred by the API server, which
	// probably is the storage version.
	// +optional
	PreferredVersion GroupVersionForDiscovery `json:"preferredVersion,omitempty" protobuf:"bytes,3,opt,name=preferredVersion"`
	// a map of client CIDR to server address that is serving this group.
	// This is to help clients reach servers in the most network-efficient way possible.
	// Clients can use the appropriate server address as per the CIDR that they match.
	// In case of multiple matches, clients should use the longest matching CIDR.
	// The server returns only those CIDRs that it thinks that the client can match.
	// For example: the master will return an internal IP CIDR only, if the client reaches the server using an internal IP.
	// Server looks at X-Forwarded-For header or X-Real-Ip header or request.RemoteAddr (in that order) to get the client IP.
	// +optional
	ServerAddressByClientCIDRs []ServerAddressByClientCIDR `json:"serverAddressByClientCIDRs,omitempty" protobuf:"bytes,4,rep,name=serverAddressByClientCIDRs"`
}

// ServerAddressByClientCIDR helps the client to determine the server address that they should use, depending on the clientCIDR that they match.
type ServerAddressByClientCIDR struct {
	// The CIDR with which clients can match their IP to figure out the server address that they should use.
	ClientCIDR string `json:"clientCIDR" protobuf:"bytes,1,opt,name=clientCIDR"`
	// Address of this server, suitable for a client that matches the above CIDR.
	// This can be a hostname, hostname:port, IP or IP:port.
	ServerAddress string `json:"serverAddress" protobuf:"bytes,2,opt,name=serverAddress"`
}

// GroupVersion contains the "group/version" and "version" string of a version.
// It is made a struct to keep extensibility.
type GroupVersionForDiscovery struct {
	// groupVersion specifies the API group and version in the form "group/version"
	GroupVersion string `json:"groupVersion" protobuf:"bytes,1,opt,name=groupVersion"`
	// version specifies the version in the form of "version". This is to save
	// the clients the trouble of splitting the GroupVersion.
	Version string `json:"version" protobuf:"bytes,2,opt,name=version"`
}

// APIResource specifies the name of a resource and whether it is namespaced.
type APIResource struct {
	// name is the plural name of the resource.
	Name string `json:"name" protobuf:"bytes,1,opt,name=name"`
	// singularName is the singular name of the resource.  This allows clients to handle plural and singular opaquely.
	// The singularName is more correct for reporting status on a single item and both singular and plural are allowed
	// from the kubectl CLI interface.
	SingularName string `json:"singularName" protobuf:"bytes,6,opt,name=singularName"`
	// namespaced indicates if a resource is namespaced or not.
	Namespaced bool `json:"namespaced" protobuf:"varint,2,opt,name=namespaced"`
	// group is the preferred group of the resource.  Empty implies the group of the containing resource list.
	// For subresources, this may have a different value, for example: Scale".
	Group string `json:"group,omitempty" protobuf:"bytes,8,opt,name=group"`
	// version is the preferred version of the resource.  Empty implies the version of the containing resource list
	// For subresources, this may have a different value, for example: v1 (while inside a v1beta1 version of the core resource's group)".
	Version string `json:"version,omitempty" protobuf:"bytes,9,opt,name=version"`
	// kind is the kind for the resource (e.g. 'Foo' is the kind for a resource 'foo')
	Kind string `json:"kind" protobuf:"bytes,3,opt,name=kind"`
	// verbs is a list of supported kube verbs (this includes get, list, watch, create,
	// update, patch, delete, deletecollection, and proxy)
	Verbs Verbs `json:"verbs" protobuf:"bytes,4,opt,name=verbs"`
	// shortNames is a list of suggested short names of the resource.
	ShortNames []string `json:"shortNames,omitempty" protobuf:"bytes,5,rep,name=shortNames"`
	// categories is a list of the grouped resources this resource belongs to (e.g. 'all')
	Categories []string `json:"categories,omitempty" protobuf:"bytes,7,rep,name=categories"`
	// The hash value of the storage version, the version this resource is
	// converted to when written to the data store. Value must be treated
	// as opaque by clients. Only equality comparison on the value is valid.
	// This is an alpha feature and may change or be removed in the future.
	// The field is populated by the apiserver only if the
	// StorageVersionHash feature gate is enabled.
	// This field will remain optional even if it graduates.
	// +optional
	StorageVersionHash string `json:"storageVersionHash,omitempty" protobuf:"bytes,10,opt,name=storageVersionHash"`
}

// Verbs masks the value so protobuf can generate
//
// +protobuf.nullable=true
// +protobuf.options.(gogoproto.goproto_stringer)=false
type Verbs []string

func (vs Verbs) String() string {
	return fmt.Sprintf("%v", []string(vs))
}

// +k8s:deepcopy-gen:interfaces=k8s.io/apimachinery/pkg/runtime.Object

// APIResourceList is a list of APIResource, it is used to expose the name of the
// resources supported in a specific group and version, and if the resource
// is namespaced.
type APIResourceList struct {
	TypeMeta `json:",inline"`
	// groupVersion is the group and version this APIResourceList is for.
	GroupVersion string `json:"groupVersion" protobuf:"bytes,1,opt,name=groupVersion"`
	// resources contains the name of the resources and if they are namespaced.
	APIResources []APIResource `json:"resources" protobuf:"bytes,2,rep,name=resources"`
}

// RootPaths lists the paths available at root.
// For example: "/healthz", "/apis".
type RootPaths struct {
	// paths are the paths available at root.
	Paths []string `json:"paths" protobuf:"bytes,1,rep,name=paths"`
}

// TODO: remove me when watch is refactored
func LabelSelectorQueryParam(version string) string {
	return "labelSelector"
}

// TODO: remove me when watch is refactored
func FieldSelectorQueryParam(version string) string {
	return "fieldSelector"
}

// String returns available api versions as a human-friendly version string.
func (apiVersions APIVersions) String() string {
	return strings.Join(apiVersions.Versions, ",")
}

func (apiVersions APIVersions) GoString() string {
	return apiVersions.String()
}

// Patch is provided to give a concrete name and type to the Kubernetes PATCH request body.
type Patch struct{}

// Note:
// There are two different styles of label selectors used in versioned types:
// an older style which is represented as just a string in versioned types, and a
// newer style that is structured.  LabelSelector is an internal representation for the
// latter style.

// A label selector is a label query over a set of resources. The result of matchLabels and
// matchExpressions are ANDed. An empty label selector matches all objects. A null
// label selector matches no objects.
// +structType=atomic
type LabelSelector struct {
	// matchLabels is a map of {key,value} pairs. A single {key,value} in the matchLabels
	// map is equivalent to an element of matchExpressions, whose key field is "key", the
	// operator is "In", and the values array contains only "value". The requirements are ANDed.
	// +optional
	MatchLabels map[string]string `json:"matchLabels,omitempty" protobuf:"bytes,1,rep,name=matchLabels"`
	// matchExpressions is a list of label selector requirements. The requirements are ANDed.
	// +optional
	MatchExpressions []LabelSelectorRequirement `json:"matchExpressions,omitempty" protobuf:"bytes,2,rep,name=matchExpressions"`
}

// A label selector requirement is a selector that contains values, a key, and an operator that
// relates the key and values.
type LabelSelectorRequirement struct {
	// key is the label key that the selector applies to.
	// +patchMergeKey=key
	// +patchStrategy=merge
	Key string `json:"key" patchStrategy:"merge" patchMergeKey:"key" protobuf:"bytes,1,opt,name=key"`
	// operator represents a key's relationship to a set of values.
	// Valid operators are In, NotIn, Exists and DoesNotExist.
	Operator LabelSelectorOperator `json:"operator" protobuf:"bytes,2,opt,name=operator,casttype=LabelSelectorOperator"`
	// values is an array of string values. If the operator is In or NotIn,
	// the values array must be non-empty. If the operator is Exists or DoesNotExist,
	// the values array must be empty. This array is replaced during a strategic
	// merge patch.
	// +optional
	Values []string `json:"values,omitempty" protobuf:"bytes,3,rep,name=values"`
}

// A label selector operator is the set of operators that can be used in a selector requirement.
type LabelSelectorOperator string

const (
	LabelSelectorOpIn           LabelSelectorOperator = "In"
	LabelSelectorOpNotIn        LabelSelectorOperator = "NotIn"
	LabelSelectorOpExists       LabelSelectorOperator = "Exists"
	LabelSelectorOpDoesNotExist LabelSelectorOperator = "DoesNotExist"
)

// ManagedFieldsEntry is a workflow-id, a FieldSet and the group version of the resource
// that the fieldset applies to.
type ManagedFieldsEntry struct {
	// Manager is an identifier of the workflow managing these fields.
	Manager string `json:"manager,omitempty" protobuf:"bytes,1,opt,name=manager"`
	// Operation is the type of operation which lead to this ManagedFieldsEntry being created.
	// The only valid values for this field are 'Apply' and 'Update'.
	Operation ManagedFieldsOperationType `json:"operation,omitempty" protobuf:"bytes,2,opt,name=operation,casttype=ManagedFieldsOperationType"`
	// APIVersion defines the version of this resource that this field set
	// applies to. The format is "group/version" just like the top-level
	// APIVersion field. It is necessary to track the version of a field
	// set because it cannot be automatically converted.
	APIVersion string `json:"apiVersion,omitempty" protobuf:"bytes,3,opt,name=apiVersion"`
	// Time is timestamp of when these fields were set. It should always be empty if Operation is 'Apply'
	// +optional
	Time *Time `json:"time,omitempty" protobuf:"bytes,4,opt,name=time"`

	// Fields is tombstoned to show why 5 is a reserved protobuf tag.
	//Fields *Fields `json:"fields,omitempty" protobuf:"bytes,5,opt,name=fields,casttype=Fields"`

	// FieldsType is the discriminator for the different fields format and version.
	// There is currently only one possible value: "FieldsV1"
	FieldsType string `json:"fieldsType,omitempty" protobuf:"bytes,6,opt,name=fieldsType"`
	// FieldsV1 holds the first JSON version format as described in the "FieldsV1" type.
	// +optional
	FieldsV1 *FieldsV1 `json:"fieldsV1,omitempty" protobuf:"bytes,7,opt,name=fieldsV1"`
<<<<<<< HEAD
=======

	// Subresource is the name of the subresource used to update that object, or
	// empty string if the object was updated through the main resource. The
	// value of this field is used to distinguish between managers, even if they
	// share the same name. For example, a status update will be distinct from a
	// regular update using the same manager name.
	// Note that the APIVersion field is not related to the Subresource field and
	// it always corresponds to the version of the main resource.
	Subresource string `json:"subresource,omitempty" protobuf:"bytes,8,opt,name=subresource"`
>>>>>>> 27a9c501
}

// ManagedFieldsOperationType is the type of operation which lead to a ManagedFieldsEntry being created.
type ManagedFieldsOperationType string

const (
	ManagedFieldsOperationApply  ManagedFieldsOperationType = "Apply"
	ManagedFieldsOperationUpdate ManagedFieldsOperationType = "Update"
)

// FieldsV1 stores a set of fields in a data structure like a Trie, in JSON format.
//
// Each key is either a '.' representing the field itself, and will always map to an empty set,
// or a string representing a sub-field or item. The string will follow one of these four formats:
// 'f:<name>', where <name> is the name of a field in a struct, or key in a map
// 'v:<value>', where <value> is the exact json formatted value of a list item
// 'i:<index>', where <index> is position of a item in a list
// 'k:<keys>', where <keys> is a map of  a list item's key fields to their unique values
// If a key maps to an empty Fields value, the field that key represents is part of the set.
//
// The exact format is defined in sigs.k8s.io/structured-merge-diff
<<<<<<< HEAD
=======
// +protobuf.options.(gogoproto.goproto_stringer)=false
>>>>>>> 27a9c501
type FieldsV1 struct {
	// Raw is the underlying serialization of this object.
	Raw []byte `json:"-" protobuf:"bytes,1,opt,name=Raw"`
}

<<<<<<< HEAD
=======
func (f FieldsV1) String() string {
	return string(f.Raw)
}

>>>>>>> 27a9c501
// TODO: Table does not generate to protobuf because of the interface{} - fix protobuf
//   generation to support a meta type that can accept any valid JSON. This can be introduced
//   in a v1 because clients a) receive an error if they try to access proto today, and b)
//   once introduced they would be able to gracefully switch over to using it.

// Table is a tabular representation of a set of API resources. The server transforms the
// object into a set of preferred columns for quickly reviewing the objects.
// +k8s:deepcopy-gen:interfaces=k8s.io/apimachinery/pkg/runtime.Object
// +protobuf=false
type Table struct {
	TypeMeta `json:",inline"`
	// Standard list metadata.
	// More info: https://git.k8s.io/community/contributors/devel/sig-architecture/api-conventions.md#types-kinds
	// +optional
	ListMeta `json:"metadata,omitempty"`

	// columnDefinitions describes each column in the returned items array. The number of cells per row
	// will always match the number of column definitions.
	ColumnDefinitions []TableColumnDefinition `json:"columnDefinitions"`
	// rows is the list of items in the table.
	Rows []TableRow `json:"rows"`
}

// TableColumnDefinition contains information about a column returned in the Table.
// +protobuf=false
type TableColumnDefinition struct {
	// name is a human readable name for the column.
	Name string `json:"name"`
	// type is an OpenAPI type definition for this column, such as number, integer, string, or
	// array.
	// See https://github.com/OAI/OpenAPI-Specification/blob/master/versions/2.0.md#data-types for more.
	Type string `json:"type"`
	// format is an optional OpenAPI type modifier for this column. A format modifies the type and
	// imposes additional rules, like date or time formatting for a string. The 'name' format is applied
	// to the primary identifier column which has type 'string' to assist in clients identifying column
	// is the resource name.
	// See https://github.com/OAI/OpenAPI-Specification/blob/master/versions/2.0.md#data-types for more.
	Format string `json:"format"`
	// description is a human readable description of this column.
	Description string `json:"description"`
	// priority is an integer defining the relative importance of this column compared to others. Lower
	// numbers are considered higher priority. Columns that may be omitted in limited space scenarios
	// should be given a higher priority.
	Priority int32 `json:"priority"`
}

// TableRow is an individual row in a table.
// +protobuf=false
type TableRow struct {
	// cells will be as wide as the column definitions array and may contain strings, numbers (float64 or
	// int64), booleans, simple maps, lists, or null. See the type field of the column definition for a
	// more detailed description.
	Cells []interface{} `json:"cells"`
	// conditions describe additional status of a row that are relevant for a human user. These conditions
	// apply to the row, not to the object, and will be specific to table output. The only defined
	// condition type is 'Completed', for a row that indicates a resource that has run to completion and
	// can be given less visual priority.
	// +optional
	Conditions []TableRowCondition `json:"conditions,omitempty"`
	// This field contains the requested additional information about each object based on the includeObject
	// policy when requesting the Table. If "None", this field is empty, if "Object" this will be the
	// default serialization of the object for the current API version, and if "Metadata" (the default) will
	// contain the object metadata. Check the returned kind and apiVersion of the object before parsing.
	// The media type of the object will always match the enclosing list - if this as a JSON table, these
	// will be JSON encoded objects.
	// +optional
	Object runtime.RawExtension `json:"object,omitempty"`
}

// TableRowCondition allows a row to be marked with additional information.
// +protobuf=false
type TableRowCondition struct {
	// Type of row condition. The only defined value is 'Completed' indicating that the
	// object this row represents has reached a completed state and may be given less visual
	// priority than other rows. Clients are not required to honor any conditions but should
	// be consistent where possible about handling the conditions.
	Type RowConditionType `json:"type"`
	// Status of the condition, one of True, False, Unknown.
	Status ConditionStatus `json:"status"`
	// (brief) machine readable reason for the condition's last transition.
	// +optional
	Reason string `json:"reason,omitempty"`
	// Human readable message indicating details about last transition.
	// +optional
	Message string `json:"message,omitempty"`
}

type RowConditionType string

// These are valid conditions of a row. This list is not exhaustive and new conditions may be
// included by other resources.
const (
	// RowCompleted means the underlying resource has reached completion and may be given less
	// visual priority than other resources.
	RowCompleted RowConditionType = "Completed"
)

type ConditionStatus string

// These are valid condition statuses. "ConditionTrue" means a resource is in the condition.
// "ConditionFalse" means a resource is not in the condition. "ConditionUnknown" means kubernetes
// can't decide if a resource is in the condition or not. In the future, we could add other
// intermediate conditions, e.g. ConditionDegraded.
const (
	ConditionTrue    ConditionStatus = "True"
	ConditionFalse   ConditionStatus = "False"
	ConditionUnknown ConditionStatus = "Unknown"
)

// IncludeObjectPolicy controls which portion of the object is returned with a Table.
type IncludeObjectPolicy string

const (
	// IncludeNone returns no object.
	IncludeNone IncludeObjectPolicy = "None"
	// IncludeMetadata serializes the object containing only its metadata field.
	IncludeMetadata IncludeObjectPolicy = "Metadata"
	// IncludeObject contains the full object.
	IncludeObject IncludeObjectPolicy = "Object"
)

// TableOptions are used when a Table is requested by the caller.
// +k8s:conversion-gen:explicit-from=net/url.Values
// +k8s:deepcopy-gen:interfaces=k8s.io/apimachinery/pkg/runtime.Object
type TableOptions struct {
	TypeMeta `json:",inline"`

	// NoHeaders is only exposed for internal callers. It is not included in our OpenAPI definitions
	// and may be removed as a field in a future release.
	NoHeaders bool `json:"-"`

	// includeObject decides whether to include each object along with its columnar information.
	// Specifying "None" will return no object, specifying "Object" will return the full object contents, and
	// specifying "Metadata" (the default) will return the object's metadata in the PartialObjectMetadata kind
	// in version v1beta1 of the meta.k8s.io API group.
	IncludeObject IncludeObjectPolicy `json:"includeObject,omitempty" protobuf:"bytes,1,opt,name=includeObject,casttype=IncludeObjectPolicy"`
}

// PartialObjectMetadata is a generic representation of any object with ObjectMeta. It allows clients
// to get access to a particular ObjectMeta schema without knowing the details of the version.
// +k8s:deepcopy-gen:interfaces=k8s.io/apimachinery/pkg/runtime.Object
type PartialObjectMetadata struct {
	TypeMeta `json:",inline"`
	// Standard object's metadata.
	// More info: https://git.k8s.io/community/contributors/devel/sig-architecture/api-conventions.md#metadata
	// +optional
	ObjectMeta `json:"metadata,omitempty" protobuf:"bytes,1,opt,name=metadata"`
}

// PartialObjectMetadataList contains a list of objects containing only their metadata
// +k8s:deepcopy-gen:interfaces=k8s.io/apimachinery/pkg/runtime.Object
type PartialObjectMetadataList struct {
	TypeMeta `json:",inline"`
	// Standard list metadata.
	// More info: https://git.k8s.io/community/contributors/devel/sig-architecture/api-conventions.md#types-kinds
	// +optional
	ListMeta `json:"metadata,omitempty" protobuf:"bytes,1,opt,name=metadata"`

	// items contains each of the included items.
	Items []PartialObjectMetadata `json:"items" protobuf:"bytes,2,rep,name=items"`
<<<<<<< HEAD
=======
}

// Condition contains details for one aspect of the current state of this API Resource.
// ---
// This struct is intended for direct use as an array at the field path .status.conditions.  For example,
// type FooStatus struct{
//     // Represents the observations of a foo's current state.
//     // Known .status.conditions.type are: "Available", "Progressing", and "Degraded"
//     // +patchMergeKey=type
//     // +patchStrategy=merge
//     // +listType=map
//     // +listMapKey=type
//     Conditions []metav1.Condition `json:"conditions,omitempty" patchStrategy:"merge" patchMergeKey:"type" protobuf:"bytes,1,rep,name=conditions"`
//
//     // other fields
// }
type Condition struct {
	// type of condition in CamelCase or in foo.example.com/CamelCase.
	// ---
	// Many .condition.type values are consistent across resources like Available, but because arbitrary conditions can be
	// useful (see .node.status.conditions), the ability to deconflict is important.
	// The regex it matches is (dns1123SubdomainFmt/)?(qualifiedNameFmt)
	// +required
	// +kubebuilder:validation:Required
	// +kubebuilder:validation:Pattern=`^([a-z0-9]([-a-z0-9]*[a-z0-9])?(\.[a-z0-9]([-a-z0-9]*[a-z0-9])?)*/)?(([A-Za-z0-9][-A-Za-z0-9_.]*)?[A-Za-z0-9])$`
	// +kubebuilder:validation:MaxLength=316
	Type string `json:"type" protobuf:"bytes,1,opt,name=type"`
	// status of the condition, one of True, False, Unknown.
	// +required
	// +kubebuilder:validation:Required
	// +kubebuilder:validation:Enum=True;False;Unknown
	Status ConditionStatus `json:"status" protobuf:"bytes,2,opt,name=status"`
	// observedGeneration represents the .metadata.generation that the condition was set based upon.
	// For instance, if .metadata.generation is currently 12, but the .status.conditions[x].observedGeneration is 9, the condition is out of date
	// with respect to the current state of the instance.
	// +optional
	// +kubebuilder:validation:Minimum=0
	ObservedGeneration int64 `json:"observedGeneration,omitempty" protobuf:"varint,3,opt,name=observedGeneration"`
	// lastTransitionTime is the last time the condition transitioned from one status to another.
	// This should be when the underlying condition changed.  If that is not known, then using the time when the API field changed is acceptable.
	// +required
	// +kubebuilder:validation:Required
	// +kubebuilder:validation:Type=string
	// +kubebuilder:validation:Format=date-time
	LastTransitionTime Time `json:"lastTransitionTime" protobuf:"bytes,4,opt,name=lastTransitionTime"`
	// reason contains a programmatic identifier indicating the reason for the condition's last transition.
	// Producers of specific condition types may define expected values and meanings for this field,
	// and whether the values are considered a guaranteed API.
	// The value should be a CamelCase string.
	// This field may not be empty.
	// +required
	// +kubebuilder:validation:Required
	// +kubebuilder:validation:MaxLength=1024
	// +kubebuilder:validation:MinLength=1
	// +kubebuilder:validation:Pattern=`^[A-Za-z]([A-Za-z0-9_,:]*[A-Za-z0-9_])?$`
	Reason string `json:"reason" protobuf:"bytes,5,opt,name=reason"`
	// message is a human readable message indicating details about the transition.
	// This may be an empty string.
	// +required
	// +kubebuilder:validation:Required
	// +kubebuilder:validation:MaxLength=32768
	Message string `json:"message" protobuf:"bytes,6,opt,name=message"`
>>>>>>> 27a9c501
}<|MERGE_RESOLUTION|>--- conflicted
+++ resolved
@@ -357,19 +357,6 @@
 	// assume bookmarks are returned at any specific interval, nor may they
 	// assume the server will send any BOOKMARK event during a session.
 	// If this is not a watch, this field is ignored.
-<<<<<<< HEAD
-	// If the feature gate WatchBookmarks is not enabled in apiserver,
-	// this field is ignored.
-	// +optional
-	AllowWatchBookmarks bool `json:"allowWatchBookmarks,omitempty" protobuf:"varint,9,opt,name=allowWatchBookmarks"`
-
-	// When specified with a watch call, shows changes that occur after that particular version of a resource.
-	// Defaults to changes from the beginning of history.
-	// When specified for list:
-	// - if unset, then the result is returned from remote storage based on quorum-read flag;
-	// - if it's 0, then we simply return what we currently have in cache, no guarantee;
-	// - if set to non zero, then the result is at least as fresh as given rv.
-=======
 	// +optional
 	AllowWatchBookmarks bool `json:"allowWatchBookmarks,omitempty" protobuf:"varint,9,opt,name=allowWatchBookmarks"`
 
@@ -378,7 +365,6 @@
 	// details.
 	//
 	// Defaults to unset
->>>>>>> 27a9c501
 	// +optional
 	ResourceVersion string `json:"resourceVersion,omitempty" protobuf:"bytes,4,opt,name=resourceVersion"`
 
@@ -430,10 +416,6 @@
 	Continue string `json:"continue,omitempty" protobuf:"bytes,8,opt,name=continue"`
 }
 
-<<<<<<< HEAD
-// +k8s:conversion-gen:explicit-from=net/url.Values
-// +k8s:deepcopy-gen:interfaces=k8s.io/apimachinery/pkg/runtime.Object
-=======
 // resourceVersionMatch specifies how the resourceVersion parameter is applied. resourceVersionMatch
 // may only be set if resourceVersion is also set.
 //
@@ -443,7 +425,6 @@
 // See https://kubernetes.io/docs/reference/using-api/api-concepts/#resource-versions for
 // details.
 type ResourceVersionMatch string
->>>>>>> 27a9c501
 
 const (
 	// ResourceVersionMatchNotOlderThan matches data at least as new as the provided
@@ -541,8 +522,6 @@
 	DryRun []string `json:"dryRun,omitempty" protobuf:"bytes,5,rep,name=dryRun"`
 }
 
-<<<<<<< HEAD
-=======
 const (
 	// FieldValidationIgnore ignores unknown/duplicate fields
 	FieldValidationIgnore = "Ignore"
@@ -552,7 +531,6 @@
 	FieldValidationStrict = "Strict"
 )
 
->>>>>>> 27a9c501
 // +k8s:conversion-gen:explicit-from=net/url.Values
 // +k8s:deepcopy-gen:interfaces=k8s.io/apimachinery/pkg/runtime.Object
 
@@ -1249,8 +1227,6 @@
 	// FieldsV1 holds the first JSON version format as described in the "FieldsV1" type.
 	// +optional
 	FieldsV1 *FieldsV1 `json:"fieldsV1,omitempty" protobuf:"bytes,7,opt,name=fieldsV1"`
-<<<<<<< HEAD
-=======
 
 	// Subresource is the name of the subresource used to update that object, or
 	// empty string if the object was updated through the main resource. The
@@ -1260,7 +1236,6 @@
 	// Note that the APIVersion field is not related to the Subresource field and
 	// it always corresponds to the version of the main resource.
 	Subresource string `json:"subresource,omitempty" protobuf:"bytes,8,opt,name=subresource"`
->>>>>>> 27a9c501
 }
 
 // ManagedFieldsOperationType is the type of operation which lead to a ManagedFieldsEntry being created.
@@ -1282,22 +1257,16 @@
 // If a key maps to an empty Fields value, the field that key represents is part of the set.
 //
 // The exact format is defined in sigs.k8s.io/structured-merge-diff
-<<<<<<< HEAD
-=======
 // +protobuf.options.(gogoproto.goproto_stringer)=false
->>>>>>> 27a9c501
 type FieldsV1 struct {
 	// Raw is the underlying serialization of this object.
 	Raw []byte `json:"-" protobuf:"bytes,1,opt,name=Raw"`
 }
 
-<<<<<<< HEAD
-=======
 func (f FieldsV1) String() string {
 	return string(f.Raw)
 }
 
->>>>>>> 27a9c501
 // TODO: Table does not generate to protobuf because of the interface{} - fix protobuf
 //   generation to support a meta type that can accept any valid JSON. This can be introduced
 //   in a v1 because clients a) receive an error if they try to access proto today, and b)
@@ -1458,8 +1427,6 @@
 
 	// items contains each of the included items.
 	Items []PartialObjectMetadata `json:"items" protobuf:"bytes,2,rep,name=items"`
-<<<<<<< HEAD
-=======
 }
 
 // Condition contains details for one aspect of the current state of this API Resource.
@@ -1522,5 +1489,4 @@
 	// +kubebuilder:validation:Required
 	// +kubebuilder:validation:MaxLength=32768
 	Message string `json:"message" protobuf:"bytes,6,opt,name=message"`
->>>>>>> 27a9c501
 }