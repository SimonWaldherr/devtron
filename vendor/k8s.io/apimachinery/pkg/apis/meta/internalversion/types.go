/*
Copyright 2017 The Kubernetes Authors.

Licensed under the Apache License, Version 2.0 (the "License");
you may not use this file except in compliance with the License.
You may obtain a copy of the License at

    http://www.apache.org/licenses/LICENSE-2.0

Unless required by applicable law or agreed to in writing, software
distributed under the License is distributed on an "AS IS" BASIS,
WITHOUT WARRANTIES OR CONDITIONS OF ANY KIND, either express or implied.
See the License for the specific language governing permissions and
limitations under the License.
*/

package internalversion

import (
	metav1 "k8s.io/apimachinery/pkg/apis/meta/v1"
	"k8s.io/apimachinery/pkg/fields"
	"k8s.io/apimachinery/pkg/labels"
	"k8s.io/apimachinery/pkg/runtime"
)

// +k8s:deepcopy-gen:interfaces=k8s.io/apimachinery/pkg/runtime.Object

// ListOptions is the query options to a standard REST list call.
type ListOptions struct {
	metav1.TypeMeta

	// A selector based on labels
	LabelSelector labels.Selector
	// A selector based on fields
	FieldSelector fields.Selector
	// If true, watch for changes to this list
	Watch bool
	// allowWatchBookmarks requests watch events with type "BOOKMARK".
	// Servers that do not implement bookmarks may ignore this flag and
	// bookmarks are sent at the server's discretion. Clients should not
	// assume bookmarks are returned at any specific interval, nor may they
	// assume the server will send any BOOKMARK event during a session.
	// If this is not a watch, this field is ignored.
	// If the feature gate WatchBookmarks is not enabled in apiserver,
	// this field is ignored.
	AllowWatchBookmarks bool
<<<<<<< HEAD
	// When specified with a watch call, shows changes that occur after that particular version of a resource.
	// Defaults to changes from the beginning of history.
	// When specified for list:
	// - if unset, then the result is returned from remote storage based on quorum-read flag;
	// - if it's 0, then we simply return what we currently have in cache, no guarantee;
	// - if set to non zero, then the result is at least as fresh as given rv.
=======
	// resourceVersion sets a constraint on what resource versions a request may be served from.
	// See https://kubernetes.io/docs/reference/using-api/api-concepts/#resource-versions for
	// details.
>>>>>>> 27a9c501
	ResourceVersion string
	// resourceVersionMatch determines how resourceVersion is applied to list calls.
	// It is highly recommended that resourceVersionMatch be set for list calls where
	// resourceVersion is set.
	// See https://kubernetes.io/docs/reference/using-api/api-concepts/#resource-versions for
	// details.
	ResourceVersionMatch metav1.ResourceVersionMatch

	// Timeout for the list/watch call.
	TimeoutSeconds *int64
	// Limit specifies the maximum number of results to return from the server. The server may
	// not support this field on all resource types, but if it does and more results remain it
	// will set the continue field on the returned list object.
	Limit int64
	// Continue is a token returned by the server that lets a client retrieve chunks of results
	// from the server by specifying limit. The server may reject requests for continuation tokens
	// it does not recognize and will return a 410 error if the token can no longer be used because
	// it has expired.
	Continue string
}

// +k8s:deepcopy-gen:interfaces=k8s.io/apimachinery/pkg/runtime.Object

// List holds a list of objects, which may not be known by the server.
type List struct {
	metav1.TypeMeta
	// +optional
	metav1.ListMeta

	Items []runtime.Object
}<|MERGE_RESOLUTION|>--- conflicted
+++ resolved
@@ -44,18 +44,9 @@
 	// If the feature gate WatchBookmarks is not enabled in apiserver,
 	// this field is ignored.
 	AllowWatchBookmarks bool
-<<<<<<< HEAD
-	// When specified with a watch call, shows changes that occur after that particular version of a resource.
-	// Defaults to changes from the beginning of history.
-	// When specified for list:
-	// - if unset, then the result is returned from remote storage based on quorum-read flag;
-	// - if it's 0, then we simply return what we currently have in cache, no guarantee;
-	// - if set to non zero, then the result is at least as fresh as given rv.
-=======
 	// resourceVersion sets a constraint on what resource versions a request may be served from.
 	// See https://kubernetes.io/docs/reference/using-api/api-concepts/#resource-versions for
 	// details.
->>>>>>> 27a9c501
 	ResourceVersion string
 	// resourceVersionMatch determines how resourceVersion is applied to list calls.
 	// It is highly recommended that resourceVersionMatch be set for list calls where
