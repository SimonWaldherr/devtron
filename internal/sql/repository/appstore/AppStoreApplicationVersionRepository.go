--- conflicted
+++ resolved
@@ -92,10 +92,7 @@
 	Offset            int    `json:"offset"`
 	Size              int    `json:"size"`
 	EnvIds            []int  `json:"envIds"`
-<<<<<<< HEAD
-=======
 	OnlyDeprecated    bool   `json:"onlyDeprecated"`
->>>>>>> af1bb427
 }
 
 type ChartRepoSearch struct {
