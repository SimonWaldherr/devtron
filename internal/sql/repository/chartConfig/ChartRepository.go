/*
 * Copyright (c) 2020 Devtron Labs
 *
 * Licensed under the Apache License, Version 2.0 (the "License");
 * you may not use this file except in compliance with the License.
 * You may obtain a copy of the License at
 *
 *    http://www.apache.org/licenses/LICENSE-2.0
 *
 * Unless required by applicable law or agreed to in writing, software
 * distributed under the License is distributed on an "AS IS" BASIS,
 * WITHOUT WARRANTIES OR CONDITIONS OF ANY KIND, either express or implied.
 * See the License for the specific language governing permissions and
 * limitations under the License.
 *
 */

package chartConfig

import (
	"github.com/devtron-labs/devtron/internal/sql/models"
	"github.com/devtron-labs/devtron/internal/sql/repository"
	"github.com/devtron-labs/devtron/pkg/sql"
	"github.com/go-pg/pg"
)

type Chart struct {
	tableName               struct{}           `sql:"charts" pg:",discard_unknown_columns"`
	Id                      int                `sql:"id,pk"`
	AppId                   int                `sql:"app_id"`
	ChartRepoId             int                `sql:"chart_repo_id"`
	ChartName               string             `sql:"chart_name"` //use composite key as unique id
	ChartVersion            string             `sql:"chart_version"`
	ChartRepo               string             `sql:"chart_repo"`
	ChartRepoUrl            string             `sql:"chart_repo_url"`
	Values                  string             `sql:"values_yaml"`       //json format // used at for release. this should be always updated
	GlobalOverride          string             `sql:"global_override"`   //json format    // global overrides visible to user only
	ReleaseOverride         string             `sql:"release_override"`  //json format   //image descriptor template used for injecting tigger metadata injection
	PipelineOverride        string             `sql:"pipeline_override"` //json format  // pipeline values -> strategy values
	Status                  models.ChartStatus `sql:"status"`            //(new , deployment-in-progress, deployed-To-production, error )
	Active                  bool               `sql:"active"`
	GitRepoUrl              string             `sql:"git_repo_url"`   //git repository where chart is stored
	ChartLocation           string             `sql:"chart_location"` //location within git repo where current chart is pointing
	ReferenceTemplate       string             `sql:"reference_template"`
	ImageDescriptorTemplate string             `sql:"image_descriptor_template"`
	ChartRefId              int                `sql:"chart_ref_id"`
	Latest                  bool               `sql:"latest,notnull"`
	Previous                bool               `sql:"previous,notnull"`
	sql.AuditLog
}

type ChartRepository interface {
	//ChartReleasedToProduction(chartRepo, appName, chartVersion string) (bool, error)
	FindOne(chartRepo, appName, chartVersion string) (*Chart, error)
	Save(*Chart) error
	FindCurrentChartVersion(chartRepo, chartName, chartVersionPattern string) (string, error)
	FindActiveChart(appId int) (chart *Chart, err error)
	FindLatestByAppId(appId int) (chart *Chart, err error)
	FindById(id int) (chart *Chart, err error)
	Update(chart *Chart) error

	FindActiveChartsByAppId(appId int) (charts []*Chart, err error)
	FindLatestChartForAppByAppId(appId int) (chart *Chart, err error)
	FindChartByAppIdAndRefId(appId int, chartRefId int) (chart *Chart, err error)
	FindNoLatestChartForAppByAppId(appId int) ([]*Chart, error)
	FindPreviousChartByAppId(appId int) (chart *Chart, err error)
}

func NewChartRepository(dbConnection *pg.DB) *ChartRepositoryImpl {
	return &ChartRepositoryImpl{dbConnection: dbConnection}
}

type ChartRepositoryImpl struct {
	dbConnection *pg.DB
}

func (repositoryImpl ChartRepositoryImpl) FindOne(chartRepo, chartName, chartVersion string) (*Chart, error) {
	chart := &Chart{}
	err := repositoryImpl.dbConnection.
		Model(chart).
		Where("chart_name= ?", chartName).
		Where("chart_version = ?", chartVersion).
		Where("chart_repo = ? ", chartRepo).
		Select()
	return chart, err
}
func (repositoryImpl ChartRepositoryImpl) FindCurrentChartVersion(chartRepo, chartName, chartVersionPattern string) (string, error) {
	chart := &Chart{}
	err := repositoryImpl.dbConnection.
		Model(chart).
		Where("chart_name= ?", chartName).
		Where("chart_version like ?", chartVersionPattern+"%").
		Where("chart_repo = ? ", chartRepo).
		Order("id Desc").
		Limit(1).
		Select()
	return chart.ChartVersion, err
}

//Deprecated
func (repositoryImpl ChartRepositoryImpl) FindActiveChart(appId int) (chart *Chart, err error) {
	chart = &Chart{}
	err = repositoryImpl.dbConnection.
		Model(chart).
		Where("app_id= ?", appId).
		Where("active =?", true).
		Select()
	return chart, err
}

//Deprecated
func (repositoryImpl ChartRepositoryImpl) FindLatestByAppId(appId int) (chart *Chart, err error) {
	chart = &Chart{}
	err = repositoryImpl.dbConnection.
		Model(chart).
		Where("app_id= ?", appId).
		Select()
	return chart, err
}

func (repositoryImpl ChartRepositoryImpl) FindActiveChartsByAppId(appId int) (charts []*Chart, err error) {
	var activeCharts []*Chart
	err = repositoryImpl.dbConnection.
		Model(&activeCharts).
		Where("app_id= ?", appId).
		Where("active= ?", true).
		Select()
	return activeCharts, err
}

func (repositoryImpl ChartRepositoryImpl) FindLatestChartForAppByAppId(appId int) (chart *Chart, err error) {
	chart = &Chart{}
	err = repositoryImpl.dbConnection.
		Model(chart).
		Where("app_id= ?", appId).
		Where("latest= ?", true).
		Select()
	return chart, err
}

func (repositoryImpl ChartRepositoryImpl) FindChartByAppIdAndRefId(appId int, chartRefId int) (chart *Chart, err error) {
	chart = &Chart{}
	err = repositoryImpl.dbConnection.
		Model(chart).
		Where("app_id= ?", appId).
		Where("chart_ref_id= ?", chartRefId).
		Select()
	return chart, err
}

func (repositoryImpl ChartRepositoryImpl) FindNoLatestChartForAppByAppId(appId int) ([]*Chart, error) {
	var charts []*Chart
	err := repositoryImpl.dbConnection.
		Model(&charts).
		Where("app_id= ?", appId).
		Where("latest= ?", false).
		Select()
	return charts, err
}

func (repositoryImpl ChartRepositoryImpl) FindLatestChartForAppByAppIdAndEnvId(appId int, envId int) (chart *Chart, err error) {
	chart = &Chart{}
	err = repositoryImpl.dbConnection.
		Model(chart).
		Where("app_id= ?", appId).
		Where("latest= ?", true).
		Select()
	return chart, err
}

func (repositoryImpl ChartRepositoryImpl) FindPreviousChartByAppId(appId int) (chart *Chart, err error) {
	chart = &Chart{}
	err = repositoryImpl.dbConnection.
		Model(chart).
		Where("app_id= ?", appId).
		Where("previous= ?", true).
		Select()
	return chart, err
}

func (repositoryImpl ChartRepositoryImpl) Save(chart *Chart) error {
	return repositoryImpl.dbConnection.Insert(chart)
}

func (repositoryImpl ChartRepositoryImpl) Update(chart *Chart) error {
	_, err := repositoryImpl.dbConnection.Model(chart).WherePK().UpdateNotNull()
	return err
}

func (repositoryImpl ChartRepositoryImpl) FindById(id int) (chart *Chart, err error) {
	chart = &Chart{}
	err = repositoryImpl.dbConnection.Model(chart).
		Where("id = ?", id).Select()
	return chart, err
}

//---------------------------chart repository------------------

type ChartRepo struct {
	tableName   struct{}            `sql:"chart_repo"`
	Id          int                 `sql:"id,pk"`
	Name        string              `sql:"name"`
	Url         string              `sql:"url"`
	Active      bool                `sql:"active,notnull"`
	Default     bool                `sql:"is_default,notnull"`
	UserName    string              `sql:"user_name"`
	Password    string              `sql:"password"`
	SshKey      string              `sql:"ssh_key"`
	AccessToken string              `sql:"access_token"`
	AuthMode    repository.AuthMode `sql:"auth_mode,notnull"`
	External    bool                `sql:"external,notnull"`
	sql.AuditLog
}

type ChartRepoRepository interface {
	Save(chartRepo *ChartRepo, tx *pg.Tx) error
	Update(chartRepo *ChartRepo, tx *pg.Tx) error
	GetDefault() (*ChartRepo, error)
	FindById(id int) (*ChartRepo, error)
	FindAll() ([]*ChartRepo, error)
	GetConnection() *pg.DB
}
type ChartRepoRepositoryImpl struct {
	dbConnection *pg.DB
}

func NewChartRepoRepositoryImpl(dbConnection *pg.DB) *ChartRepoRepositoryImpl {
	return &ChartRepoRepositoryImpl{
		dbConnection: dbConnection,
	}
}

func (impl ChartRepoRepositoryImpl) GetConnection() *pg.DB {
	return impl.dbConnection
}

func (impl ChartRepoRepositoryImpl) Save(chartRepo *ChartRepo, tx *pg.Tx) error {
	return tx.Insert(chartRepo)
}

func (impl ChartRepoRepositoryImpl) Update(chartRepo *ChartRepo, tx *pg.Tx) error {
	return tx.Update(chartRepo)
}

func (impl ChartRepoRepositoryImpl) GetDefault() (*ChartRepo, error) {
	repo := &ChartRepo{}
	err := impl.dbConnection.Model(repo).
		Where("is_default = ?", true).
		Where("active = ?", true).Select()
	return repo, err
}

func (impl ChartRepoRepositoryImpl) FindById(id int) (*ChartRepo, error) {
	repo := &ChartRepo{}
	err := impl.dbConnection.Model(repo).
		Where("id = ?", id).Select()
	return repo, err
}

func (impl ChartRepoRepositoryImpl) FindAll() ([]*ChartRepo, error) {
	var repo []*ChartRepo
	err := impl.dbConnection.Model(&repo).Select()
	return repo, err
}

// ------------------------ CHART REF REPOSITORY ---------------

type ChartRef struct {
	tableName struct{} `sql:"chart_ref" pg:",discard_unknown_columns"`
	Id        int      `sql:"id,pk"`
	Location  string   `sql:"location"`
	Version   string   `sql:"version"`
	Active    bool     `sql:"active"`
	Default   bool     `sql:"is_default"`
<<<<<<< HEAD
	sql.AuditLog
=======
	Name      string   `sql:"name"`
	ChartData []byte   `sql:"chart_data"`
	models.AuditLog
>>>>>>> cf644c05
}

type ChartRefRepository interface {
	Save(chartRepo *ChartRef) error
	GetDefault() (*ChartRef, error)
	FindById(id int) (*ChartRef, error)
	GetAll() ([]*ChartRef, error)
}
type ChartRefRepositoryImpl struct {
	dbConnection *pg.DB
}

func NewChartRefRepositoryImpl(dbConnection *pg.DB) *ChartRefRepositoryImpl {
	return &ChartRefRepositoryImpl{
		dbConnection: dbConnection,
	}
}

func (impl ChartRefRepositoryImpl) Save(chartRepo *ChartRef) error {
	return impl.dbConnection.Insert(chartRepo)
}

func (impl ChartRefRepositoryImpl) GetDefault() (*ChartRef, error) {
	repo := &ChartRef{}
	err := impl.dbConnection.Model(repo).
		Where("is_default = ?", true).
		Where("active = ?", true).Select()
	return repo, err
}

func (impl ChartRefRepositoryImpl) FindById(id int) (*ChartRef, error) {
	repo := &ChartRef{}
	err := impl.dbConnection.Model(repo).
		Where("id = ?", id).
		Where("active = ?", true).Select()
	return repo, err
}

func (impl ChartRefRepositoryImpl) GetAll() ([]*ChartRef, error) {
	var chartRefs []*ChartRef
	err := impl.dbConnection.Model(&chartRefs).
		Where("active = ?", true).Select()
	return chartRefs, err
}<|MERGE_RESOLUTION|>--- conflicted
+++ resolved
@@ -272,13 +272,9 @@
 	Version   string   `sql:"version"`
 	Active    bool     `sql:"active"`
 	Default   bool     `sql:"is_default"`
-<<<<<<< HEAD
-	sql.AuditLog
-=======
 	Name      string   `sql:"name"`
 	ChartData []byte   `sql:"chart_data"`
-	models.AuditLog
->>>>>>> cf644c05
+	sql.AuditLog
 }
 
 type ChartRefRepository interface {
