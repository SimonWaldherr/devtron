--- conflicted
+++ resolved
@@ -37,7 +37,6 @@
 	CloneApp(createReq *bean.CreateAppDTO, context context.Context) (*bean.CreateAppDTO, error)
 }
 type AppCloneServiceImpl struct {
-<<<<<<< HEAD
 	logger                  *zap.SugaredLogger
 	pipelineBuilder         pipeline.PipelineBuilder
 	materialRepository      pipelineConfig.MaterialRepository
@@ -47,17 +46,7 @@
 	appListingService       app.AppListingService
 	propertiesConfigService pipeline.PropertiesConfigService
 	pipelineStageService    pipeline.PipelineStageService
-=======
-	logger                       *zap.SugaredLogger
-	pipelineBuilder              pipeline.PipelineBuilder
-	materialRepository           pipelineConfig.MaterialRepository
-	chartService                 chart.ChartService
-	configMapService             pipeline.ConfigMapService
-	appWorkflowService           appWorkflow.AppWorkflowService
-	appListingService            app.AppListingService
-	propertiesConfigService      pipeline.PropertiesConfigService
 	ciTemplateOverrideRepository pipelineConfig.CiTemplateOverrideRepository
->>>>>>> daecd2bb
 }
 
 func NewAppCloneServiceImpl(logger *zap.SugaredLogger,
@@ -68,9 +57,8 @@
 	appWorkflowService appWorkflow.AppWorkflowService,
 	appListingService app.AppListingService,
 	propertiesConfigService pipeline.PropertiesConfigService,
-<<<<<<< HEAD
 	pipelineStageService pipeline.PipelineStageService,
-) *AppCloneServiceImpl {
+	ciTemplateOverrideRepository pipelineConfig.CiTemplateOverrideRepository) *AppCloneServiceImpl {
 	return &AppCloneServiceImpl{
 		logger:                  logger,
 		pipelineBuilder:         pipelineBuilder,
@@ -81,19 +69,8 @@
 		appListingService:       appListingService,
 		propertiesConfigService: propertiesConfigService,
 		pipelineStageService:    pipelineStageService,
-=======
-	ciTemplateOverrideRepository pipelineConfig.CiTemplateOverrideRepository) *AppCloneServiceImpl {
-	return &AppCloneServiceImpl{
-		logger:                       logger,
-		pipelineBuilder:              pipelineBuilder,
-		materialRepository:           materialRepository,
-		chartService:                 chartService,
-		configMapService:             configMapService,
-		appWorkflowService:           appWorkflowService,
-		appListingService:            appListingService,
-		propertiesConfigService:      propertiesConfigService,
 		ciTemplateOverrideRepository: ciTemplateOverrideRepository,
->>>>>>> daecd2bb
+
 	}
 
 }
@@ -757,12 +734,9 @@
 					BeforeDockerBuildScripts: beforeDockerBuildScripts,
 					AfterDockerBuildScripts:  afterDockerBuildScripts,
 					ParentCiPipeline:         refCiPipeline.ParentCiPipeline,
-<<<<<<< HEAD
 					PreBuildStage:            preStageDetail,
 					PostBuildStage:           postStageDetail,
-=======
 					IsDockerConfigOverridden: refCiPipeline.IsDockerConfigOverridden,
->>>>>>> daecd2bb
 				},
 				AppId:         req.appId,
 				Action:        bean.CREATE,
