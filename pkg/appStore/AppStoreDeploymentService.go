--- conflicted
+++ resolved
@@ -102,12 +102,9 @@
 	aCDAuthConfig                        *util2.ACDAuthConfig
 	gitOpsRepository                     repository3.GitOpsConfigRepository
 	userService                          user.UserService
-<<<<<<< HEAD
-	globalEnvVariables                   *util3.GlobalEnvVariables
-=======
 	appStoreDeploymentService            appStoreDeployment.AppStoreDeploymentService
 	appStoreDeploymentFullModeService    appStoreDeploymentFullMode.AppStoreDeploymentFullModeService
->>>>>>> fed99b26
+	globalEnvVariables                   *util3.GlobalEnvVariables
 }
 
 func NewInstalledAppServiceImpl(logger *zap.SugaredLogger,
@@ -122,17 +119,11 @@
 	pubsubClient *pubsub.PubSubClient,
 	tokenCache *util2.TokenCache,
 	chartGroupDeploymentRepository appStoreRepository.ChartGroupDeploymentRepository,
-<<<<<<< HEAD
-	envService cluster2.EnvironmentService,
-	clusterInstalledAppsRepository appStoreRepository.ClusterInstalledAppsRepository,
-	argoK8sClient argocdServer.ArgoK8sClient,
-	gitFactory *util.GitFactory, aCDAuthConfig *util2.ACDAuthConfig, gitOpsRepository repository3.GitOpsConfigRepository,
-	userService user.UserService, globalEnvVariables *util3.GlobalEnvVariables) (*InstalledAppServiceImpl, error) {
-=======
 	envService cluster2.EnvironmentService, argoK8sClient argocdServer.ArgoK8sClient,
 	gitFactory *util.GitFactory, aCDAuthConfig *util2.ACDAuthConfig, gitOpsRepository repository3.GitOpsConfigRepository, userService user.UserService,
-	appStoreDeploymentService appStoreDeployment.AppStoreDeploymentService, appStoreDeploymentFullModeService appStoreDeploymentFullMode.AppStoreDeploymentFullModeService) (*InstalledAppServiceImpl, error) {
->>>>>>> fed99b26
+	appStoreDeploymentService appStoreDeployment.AppStoreDeploymentService,
+	appStoreDeploymentFullModeService appStoreDeploymentFullMode.AppStoreDeploymentFullModeService,
+	globalEnvVariables *util3.GlobalEnvVariables) (*InstalledAppServiceImpl, error) {
 	impl := &InstalledAppServiceImpl{
 		logger:                               logger,
 		installedAppRepository:               installedAppRepository,
@@ -154,12 +145,9 @@
 		aCDAuthConfig:                        aCDAuthConfig,
 		gitOpsRepository:                     gitOpsRepository,
 		userService:                          userService,
-<<<<<<< HEAD
-		globalEnvVariables:                   globalEnvVariables,
-=======
 		appStoreDeploymentService:            appStoreDeploymentService,
 		appStoreDeploymentFullModeService:    appStoreDeploymentFullModeService,
->>>>>>> fed99b26
+		globalEnvVariables:                   globalEnvVariables,
 	}
 	err := impl.Subscribe()
 	if err != nil {
@@ -783,184 +771,6 @@
 	}
 	return req, nil
 }
-
-<<<<<<< HEAD
-func (impl InstalledAppServiceImpl) CreateInstalledAppV2(installAppVersionRequest *appStoreBean.InstallAppVersionDTO, ctx context.Context) (*appStoreBean.InstallAppVersionDTO, error) {
-
-	dbConnection := impl.installedAppRepository.GetConnection()
-	tx, err := dbConnection.Begin()
-	if err != nil {
-		return nil, err
-	}
-	// Rollback tx on error.
-	defer tx.Rollback()
-
-	//step 1 db operation initiated
-	installAppVersionRequest, err = impl.AppStoreDeployOperationDB(installAppVersionRequest, tx)
-	if err != nil {
-		impl.logger.Errorw(" error", "err", err)
-		return nil, err
-	}
-
-	//step 2 git operation pull push
-	installAppVersionRequest, chartGitAttr, err := impl.AppStoreDeployOperationGIT(installAppVersionRequest)
-	if err != nil {
-		impl.logger.Errorw(" error", "err", err)
-		return nil, err
-	}
-
-	//step 3 acd operation register, sync
-	installAppVersionRequest, err = impl.AppStoreDeployOperationACD(installAppVersionRequest, chartGitAttr, ctx)
-	if err != nil {
-		impl.logger.Errorw(" error", "err", err)
-		return nil, err
-	}
-
-	// tx commit here because next operation will be process after this commit.
-	err = tx.Commit()
-	if err != nil {
-		return nil, err
-	}
-
-	//step 4 db operation status update to deploy success
-	_, err = impl.AppStoreDeployOperationStatusUpdate(installAppVersionRequest.InstalledAppId, appStoreBean.DEPLOY_SUCCESS)
-	if err != nil {
-		impl.logger.Errorw(" error", "err", err)
-		return nil, err
-	}
-
-	return installAppVersionRequest, nil
-}
-
-func (impl InstalledAppServiceImpl) AppStoreDeployOperationGIT(installAppVersionRequest *appStoreBean.InstallAppVersionDTO) (*appStoreBean.InstallAppVersionDTO, *util.ChartGitAttribute, error) {
-	appStoreAppVersion, err := impl.appStoreApplicationVersionRepository.FindById(installAppVersionRequest.AppStoreVersion)
-	if err != nil {
-		impl.logger.Errorw("fetching error", "err", err)
-		return installAppVersionRequest, nil, err
-	}
-
-	environment, err := impl.environmentRepository.FindById(installAppVersionRequest.EnvironmentId)
-	if err != nil {
-		impl.logger.Errorw("fetching error", "err", err)
-		return installAppVersionRequest, nil, err
-	}
-
-	//STEP 1: Commit and PUSH on Gitlab
-	template := appStoreBean.CHART_PROXY_TEMPLATE
-	chartPath := path.Join(string(impl.refChartDir), template)
-	valid, err := chartutil.IsChartDir(chartPath)
-	if err != nil || !valid {
-		impl.logger.Errorw("invalid base chart", "dir", chartPath, "err", err)
-		return installAppVersionRequest, nil, err
-	}
-	chartMeta := &chart.Metadata{
-		Name:    appStoreAppVersion.AppStore.Name,
-		Version: "1.0.1",
-	}
-	_, chartGitAttr, err := impl.chartTemplateService.CreateChartProxy(chartMeta, chartPath, template, appStoreAppVersion.Version, environment.Name, installAppVersionRequest.AppName)
-	if err != nil {
-		return installAppVersionRequest, nil, err
-	}
-
-	//STEP 3 - update requirements and values
-
-	//update requirements yaml in chart
-	argocdAppName := installAppVersionRequest.AppName + "-" + environment.Name
-	dependency := appStoreBean.Dependency{
-		Name:       appStoreAppVersion.AppStore.Name,
-		Version:    appStoreAppVersion.Version,
-		Repository: appStoreAppVersion.AppStore.ChartRepo.Url,
-	}
-	var dependencies []appStoreBean.Dependency
-	dependencies = append(dependencies, dependency)
-	requirementDependencies := &appStoreBean.Dependencies{
-		Dependencies: dependencies,
-	}
-	requirementDependenciesByte, err := json.Marshal(requirementDependencies)
-	if err != nil {
-		return installAppVersionRequest, nil, err
-	}
-	requirementDependenciesByte, err = yaml.JSONToYAML(requirementDependenciesByte)
-	if err != nil {
-		return installAppVersionRequest, nil, err
-	}
-	impl.logger.Infow(">>>>>>>>>>>>1", "crn", impl.getGitOpsRepoName(chartMeta.Name))
-	chartGitAttrForRequirement := &util.ChartConfig{
-		FileName:       appStoreBean.REQUIREMENTS_YAML_FILE,
-		FileContent:    string(requirementDependenciesByte),
-		ChartName:      chartMeta.Name,
-		ChartLocation:  argocdAppName,
-		ChartRepoName:  impl.getGitOpsRepoName(chartMeta.Name), //TODO - 3mar
-		ReleaseMessage: fmt.Sprintf("release-%d-env-%d ", appStoreAppVersion.Id, environment.Id),
-	}
-	gitOpsConfigBitbucket, err := impl.gitOpsRepository.GetGitOpsConfigByProvider(util.BITBUCKET_PROVIDER)
-	if err != nil {
-		if err == pg.ErrNoRows {
-			gitOpsConfigBitbucket.BitBucketWorkspaceId = ""
-		} else {
-			return installAppVersionRequest, nil, err
-		}
-	}
-	_, err = impl.gitFactory.Client.CommitValues(chartGitAttrForRequirement, gitOpsConfigBitbucket.BitBucketWorkspaceId) //TODO - 3mar
-	if err != nil {
-		impl.logger.Errorw("error in git commit", "err", err)
-		return installAppVersionRequest, nil, err
-	}
-
-	//GIT PULL
-	space := regexp.MustCompile(`\s+`)
-	appStoreName := space.ReplaceAllString(chartMeta.Name, "-")
-	clonedDir := impl.gitFactory.GitWorkingDir + "" + appStoreName
-	err = impl.chartTemplateService.GitPull(clonedDir, chartGitAttr.RepoUrl, appStoreName) //TODO - 3mar
-	if err != nil {
-		impl.logger.Errorw("error in git pull", "err", err)
-		return installAppVersionRequest, nil, err
-	}
-
-	//update values yaml in chart
-	ValuesOverrideByte, err := yaml.YAMLToJSON([]byte(installAppVersionRequest.ValuesOverrideYaml))
-	if err != nil {
-		impl.logger.Errorw("error in json patch", "err", err)
-		return installAppVersionRequest, nil, err
-	}
-
-	var dat map[string]interface{}
-	err = json.Unmarshal(ValuesOverrideByte, &dat)
-
-	valuesMap := make(map[string]map[string]interface{})
-	valuesMap[chartMeta.Name] = dat
-	valuesByte, err := json.Marshal(valuesMap)
-	if err != nil {
-		impl.logger.Errorw("error in marshaling", "err", err)
-		return installAppVersionRequest, nil, err
-	}
-
-	valuesYaml := &util.ChartConfig{
-		FileName:       appStoreBean.VALUES_YAML_FILE,
-		FileContent:    string(valuesByte),
-		ChartName:      chartMeta.Name,
-		ChartLocation:  argocdAppName,
-		ChartRepoName:  impl.getGitOpsRepoName(chartMeta.Name), //TODO - 3mar
-		ReleaseMessage: fmt.Sprintf("release-%d-env-%d ", appStoreAppVersion.Id, environment.Id),
-	}
-	impl.logger.Infow(">>>>>>>>>>>>2", "crn", impl.getGitOpsRepoName(chartMeta.Name), "a", valuesYaml.ChartRepoName)
-	_, err = impl.gitFactory.Client.CommitValues(valuesYaml, gitOpsConfigBitbucket.BitBucketWorkspaceId) //TODO - 3mar
-	if err != nil {
-		impl.logger.Errorw("error in git commit", "err", err)
-		return installAppVersionRequest, nil, err
-	}
-	//sync local dir with remote
-	err = impl.chartTemplateService.GitPull(clonedDir, chartGitAttr.RepoUrl, appStoreName) //TODO - 3mar
-	if err != nil {
-		impl.logger.Errorw("error in git pull", "err", err)
-		return installAppVersionRequest, nil, err
-	}
-	installAppVersionRequest.ACDAppName = argocdAppName
-	installAppVersionRequest.Environment = environment
-	return installAppVersionRequest, chartGitAttr, nil
-}
-=======
->>>>>>> fed99b26
 
 func (impl InstalledAppServiceImpl) patchAcdApp(installAppVersionRequest *appStoreBean.InstallAppVersionDTO, chartGitAttr *util.ChartGitAttribute, ctx context.Context) (*appStoreBean.InstallAppVersionDTO, error) {
 	ctx, cancel := context.WithTimeout(ctx, 1*time.Minute)
