--- conflicted
+++ resolved
@@ -20,20 +20,10 @@
 import (
 	"fmt"
 	"github.com/devtron-labs/devtron/internal/constants"
-<<<<<<< HEAD
 	"github.com/devtron-labs/devtron/internal/sql/models"
-	"github.com/devtron-labs/devtron/internal/sql/repository"
 	"github.com/devtron-labs/devtron/internal/sql/repository/pipelineConfig"
-	"github.com/devtron-labs/devtron/internal/sql/repository/team"
-	"github.com/devtron-labs/devtron/internal/util"
-	"github.com/devtron-labs/devtron/pkg/cluster"
-	"github.com/devtron-labs/devtron/pkg/pipeline"
-	"github.com/devtron-labs/devtron/pkg/user"
-	"github.com/go-pg/pg"
-=======
 	"github.com/devtron-labs/devtron/internal/util"
 	"github.com/devtron-labs/devtron/pkg/sql"
->>>>>>> f0fc0ffd
 	"go.uber.org/zap"
 	"time"
 )
@@ -43,29 +33,16 @@
 	FetchAllActive() ([]TeamRequest, error)
 	FetchOne(id int) (*TeamRequest, error)
 	Update(request *TeamRequest) (*TeamRequest, error)
-<<<<<<< HEAD
 	Delete(request *TeamRequest) error
-	FindTeamByAppId(appId int) (*TeamBean, error)
-	FindActiveTeamByAppName(appName string) (*TeamBean, error)
-=======
->>>>>>> f0fc0ffd
 	FetchForAutocomplete() ([]TeamRequest, error)
 	FindByIds(ids []*int) ([]*TeamBean, error)
 	FindByTeamName(teamName string) (*TeamRequest, error)
 }
 type TeamServiceImpl struct {
-<<<<<<< HEAD
 	logger          *zap.SugaredLogger
-	userService     user.UserService
-	teamRepository  team.TeamRepository
-	pipelineBuilder pipeline.PipelineBuilder
-	envService      cluster.EnvironmentService
+	teamRepository  TeamRepository
 	appRepository   pipelineConfig.AppRepository
 	userAuthService user.UserAuthService
-=======
-	logger         *zap.SugaredLogger
-	teamRepository TeamRepository
->>>>>>> f0fc0ffd
 }
 
 type TeamRequest struct {
@@ -75,26 +52,14 @@
 	UserId int32  `json:"-"`
 }
 
-<<<<<<< HEAD
-func NewTeamServiceImpl(logger *zap.SugaredLogger, teamRepository team.TeamRepository,
-	pipelineBuilder pipeline.PipelineBuilder, envService cluster.EnvironmentService,
-	userService user.UserService, appRepository pipelineConfig.AppRepository,
+func NewTeamServiceImpl(logger *zap.SugaredLogger, teamRepository TeamRepository,
+	 appRepository pipelineConfig.AppRepository,
 	userAuthService user.UserAuthService) *TeamServiceImpl {
 	return &TeamServiceImpl{
 		logger:          logger,
-		userService:     userService,
 		teamRepository:  teamRepository,
-		pipelineBuilder: pipelineBuilder,
-		envService:      envService,
 		appRepository:   appRepository,
 		userAuthService: userAuthService,
-=======
-func NewTeamServiceImpl(logger *zap.SugaredLogger, teamRepository TeamRepository,
-) *TeamServiceImpl {
-	return &TeamServiceImpl{
-		logger:         logger,
-		teamRepository: teamRepository,
->>>>>>> f0fc0ffd
 	}
 }
 
@@ -189,7 +154,6 @@
 	return request, nil
 }
 
-<<<<<<< HEAD
 func (impl TeamServiceImpl) Delete(deleteRequest *TeamRequest) error {
 	//finding if this project is used in some app; if yes, will not perform delete operation
 	apps, err := impl.appRepository.FindAppsByTeamName(deleteRequest.Name)
@@ -202,11 +166,11 @@
 		impl.logger.Errorw("No matching entry found for delete.", "id", deleteRequest.Id)
 		return err
 	}
-	deleteReq := &team.Team{
+	deleteReq := &Team{
 		Name:     deleteRequest.Name,
 		Id:       deleteRequest.Id,
 		Active:   deleteRequest.Active,
-		AuditLog: models.AuditLog{CreatedBy: existingTeam.CreatedBy, CreatedOn: existingTeam.CreatedOn, UpdatedOn: time.Now(), UpdatedBy: deleteRequest.UserId},
+		AuditLog: sql.AuditLog{CreatedBy: existingTeam.CreatedBy, CreatedOn: existingTeam.CreatedOn, UpdatedOn: time.Now(), UpdatedBy: deleteRequest.UserId},
 	}
 	err = impl.teamRepository.MarkTeamDeleted(deleteReq)
 	if err != nil {
@@ -222,29 +186,6 @@
 	return nil
 }
 
-func (impl TeamServiceImpl) FindTeamByAppId(appId int) (*TeamBean, error) {
-	team, err := impl.teamRepository.FindTeamByAppId(appId)
-	if err != nil {
-		impl.logger.Errorw("error while fetching team", "err", err)
-		return nil, err
-	}
-	teamBean := &TeamBean{Id: team.Id, Name: team.Name}
-
-	return teamBean, err
-}
-
-func (impl TeamServiceImpl) FindActiveTeamByAppName(appName string) (*TeamBean, error) {
-	team, err := impl.teamRepository.FindActiveTeamByAppName(appName)
-	if err != nil {
-		impl.logger.Errorw("error while fetching team", "err", err)
-		return nil, err
-	}
-	teamBean := &TeamBean{Id: team.Id, Name: team.Name}
-	return teamBean, err
-}
-
-=======
->>>>>>> f0fc0ffd
 func (impl TeamServiceImpl) FetchForAutocomplete() ([]TeamRequest, error) {
 	impl.logger.Debug("fetch all team from db")
 	teams, err := impl.teamRepository.FindAllActive()
