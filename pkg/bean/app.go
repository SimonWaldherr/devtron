/*
 * Copyright (c) 2020 Devtron Labs
 *
 * Licensed under the Apache License, Version 2.0 (the "License");
 * you may not use this file except in compliance with the License.
 * You may obtain a copy of the License at
 *
 *    http://www.apache.org/licenses/LICENSE-2.0
 *
 * Unless required by applicable law or agreed to in writing, software
 * distributed under the License is distributed on an "AS IS" BASIS,
 * WITHOUT WARRANTIES OR CONDITIONS OF ANY KIND, either express or implied.
 * See the License for the specific language governing permissions and
 * limitations under the License.
 *
 */

package bean

import (
	"encoding/json"
	"github.com/devtron-labs/devtron/internal/sql/repository/pipelineConfig"
	"github.com/devtron-labs/devtron/pkg/pipeline/bean"
	"time"
)

const (
	LayoutISO     = "2006-01-02 15:04:05"
	LayoutUS      = "January 2, 2006 15:04:05"
	LayoutRFC3339 = "2006-01-02T15:04:05Z07:00"
)

type SourceTypeConfig struct {
	Type  pipelineConfig.SourceType `json:"type,omitempty" validate:"oneof=SOURCE_TYPE_BRANCH_FIXED SOURCE_TYPE_BRANCH_REGEX SOURCE_TYPE_TAG_ANY WEBHOOK"`
	Value string                    `json:"value,omitempty" `
	Regex string                    `json:"regex"`
}

type CreateAppDTO struct {
	Id         int            `json:"id,omitempty" validate:"number"`
	AppName    string         `json:"appName" validate:"name-component,max=100"`
	UserId     int32          `json:"-"` //not exposed to UI
	Material   []*GitMaterial `json:"material" validate:"dive,min=1"`
	TeamId     int            `json:"teamId,omitempty" validate:"number,required"`
	TemplateId int            `json:"templateId"`
	AppLabels  []*Label       `json:"labels,omitempty" validate:"dive"`
}

type CreateMaterialDTO struct {
	Id       int            `json:"id,omitempty" validate:"number"`
	AppId    int            `json:"appId" validate:"number"`
	Material []*GitMaterial `json:"material" validate:"dive,min=1"`
	UserId   int32          `json:"-"` //not exposed to UI
}

type UpdateMaterialDTO struct {
	AppId    int          `json:"appId" validate:"number"`
	Material *GitMaterial `json:"material" validate:"dive,min=1"`
	UserId   int32        `json:"-"` //not exposed to UI
}

type GitMaterial struct {
	Name            string `json:"name,omitempty" ` //not null, //default format pipelineGroup.AppName + "-" + inputMaterial.Name,
	Url             string `json:"url,omitempty"`   //url of git repo
	Id              int    `json:"id,omitempty" validate:"number"`
	GitProviderId   int    `json:"gitProviderId,omitempty" validate:"gt=0"`
	CheckoutPath    string `json:"checkoutPath" validate:"checkout-path-component"`
	FetchSubmodules bool   `json:"fetchSubmodules"`
}

type CiMaterial struct {
	Source          *SourceTypeConfig `json:"source,omitempty" validate:"dive,required"`   //branch for ci
	Path            string            `json:"path,omitempty"`                              // defaults to root of git repo
	CheckoutPath    string            `json:"checkoutPath,omitempty"`                      //path where code will be checked out for single source `./` default for multiSource configured by user
	GitMaterialId   int               `json:"gitMaterialId,omitempty" validate:"required"` //id stored in db GitMaterial( foreign key)
	ScmId           string            `json:"scmId,omitempty"`                             //id of gocd object
	ScmName         string            `json:"scmName,omitempty"`
	ScmVersion      string            `json:"scmVersion,omitempty"`
	Id              int               `json:"id,omitempty"`
	GitMaterialName string            `json:"gitMaterialName"`
	IsRegex         bool              `json:"isRegex"`
}

type CiPipeline struct {
	IsManual                 bool                   `json:"isManual"`
	DockerArgs               map[string]string      `json:"dockerArgs"`
	IsExternal               bool                   `json:"isExternal"`
	ParentCiPipeline         int                    `json:"parentCiPipeline"`
	ParentAppId              int                    `json:"parentAppId"`
	ExternalCiConfig         ExternalCiConfig       `json:"externalCiConfig"`
	CiMaterial               []*CiMaterial          `json:"ciMaterial,omitempty" validate:"dive,min=1"`
	Name                     string                 `json:"name,omitempty" validate:"name-component,max=100"` //name suffix of corresponding pipeline. required, unique, validation corresponding to gocd pipelineName will be applicable
	Id                       int                    `json:"id,omitempty" `
	Version                  string                 `json:"version,omitempty"` //matchIf token version in gocd . used for update request
	Active                   bool                   `json:"active,omitempty"`  //pipeline is active or not
	Deleted                  bool                   `json:"deleted,omitempty"`
	BeforeDockerBuild        []*Task                `json:"beforeDockerBuild,omitempty" validate:"dive"`
	AfterDockerBuild         []*Task                `json:"afterDockerBuild,omitempty" validate:"dive"`
	BeforeDockerBuildScripts []*CiScript            `json:"beforeDockerBuildScripts,omitempty" validate:"dive"`
	AfterDockerBuildScripts  []*CiScript            `json:"afterDockerBuildScripts,omitempty" validate:"dive"`
	LinkedCount              int                    `json:"linkedCount"`
	PipelineType             PipelineType           `json:"pipelineType,omitempty"`
	ScanEnabled              bool                   `json:"scanEnabled,notnull"`
	AppWorkflowId            int                    `json:"appWorkflowId,omitempty"`
	PreBuildStage            *bean.PipelineStageDto `json:"preBuildStage,omitempty"`
	PostBuildStage           *bean.PipelineStageDto `json:"postBuildStage,omitempty"`
	TargetPlatform           string                 `json:"targetPlatform,omitempty"`
	IsDockerConfigOverridden bool                   `json:"isDockerConfigOverridden"`
	DockerConfigOverride     DockerConfigOverride   `json:"dockerConfigOverride,omitempty"`
}

type DockerConfigOverride struct {
	DockerRegistry   string                  `json:"dockerRegistry,omitempty"`
	DockerRepository string                  `json:"dockerRepository,omitempty"`
	CiBuildConfig    *bean.CiBuildConfigBean `json:"ciBuildConfig,omitEmpty"`
	//DockerBuildConfig *DockerBuildConfig  `json:"dockerBuildConfig,omitempty"`
}

type CiPipelineMin struct {
	Name             string       `json:"name,omitempty" validate:"name-component,max=100"` //name suffix of corresponding pipeline. required, unique, validation corresponding to gocd pipelineName will be applicable
	Id               int          `json:"id,omitempty" `
	Version          string       `json:"version,omitempty"` //matchIf token version in gocd . used for update request
	IsExternal       bool         `json:"isExternal,omitempty"`
	ParentCiPipeline int          `json:"parentCiPipeline"`
	ParentAppId      int          `json:"parentAppId"`
	PipelineType     PipelineType `json:"pipelineType,omitempty"`
	ScanEnabled      bool         `json:"scanEnabled,notnull"`
}

type CiScript struct {
	Id             int    `json:"id"`
	Index          int    `json:"index"`
	Name           string `json:"name" validate:"required"`
	Script         string `json:"script"`
	OutputLocation string `json:"outputLocation"`
}

type ExternalCiConfig struct {
	Id         int    `json:"id"`
	WebhookUrl string `json:"webhookUrl"`
	Payload    string `json:"payload"`
	AccessKey  string `json:"accessKey"`
}

// -------------------
type PatchAction int
type PipelineType string

const (
	CREATE        PatchAction = iota
	UPDATE_SOURCE             //update value of SourceTypeConfig
	DELETE                    //delete this pipeline
	//DEACTIVATE     //pause/deactivate this pipeline
)

const (
	NORMAL   PipelineType = "NORMAL"
	LINKED   PipelineType = "LINKED"
	EXTERNAL PipelineType = "EXTERNAL"
)

const (
	WEBHOOK_SELECTOR_UNIQUE_ID_NAME          string = "unique id"
	WEBHOOK_SELECTOR_REPOSITORY_URL_NAME     string = "repository url"
	WEBHOOK_SELECTOR_HEADER_NAME             string = "header"
	WEBHOOK_SELECTOR_GIT_URL_NAME            string = "git url"
	WEBHOOK_SELECTOR_AUTHOR_NAME             string = "author"
	WEBHOOK_SELECTOR_DATE_NAME               string = "date"
	WEBHOOK_SELECTOR_TARGET_CHECKOUT_NAME    string = "target checkout"
	WEBHOOK_SELECTOR_SOURCE_CHECKOUT_NAME    string = "source checkout"
	WEBHOOK_SELECTOR_TARGET_BRANCH_NAME_NAME string = "target branch name"
	WEBHOOK_SELECTOR_SOURCE_BRANCH_NAME_NAME string = "source branch name"

	WEBHOOK_EVENT_MERGED_ACTION_TYPE     string = "merged"
	WEBHOOK_EVENT_NON_MERGED_ACTION_TYPE string = "non-merged"
)

func (a PatchAction) String() string {
	return [...]string{"CREATE", "UPDATE_SOURCE", "DELETE", "DEACTIVATE"}[a]

}

// ----------------
type CiPatchRequest struct {
	CiPipeline    *CiPipeline `json:"ciPipeline"`
	AppId         int         `json:"appId,omitempty"`
	Action        PatchAction `json:"action"`
	AppWorkflowId int         `json:"appWorkflowId,omitempty"`
	UserId        int32       `json:"-"`
}

type CiRegexPatchRequest struct {
	CiPipelineMaterial []*CiPipelineMaterial `json:"ciPipelineMaterial,omitempty"`
	Id                 int                   `json:"id,omitempty" `
	AppId              int                   `json:"appId,omitempty"`
	UserId             int32                 `json:"-"`
}

type GitCiTriggerRequest struct {
	CiPipelineMaterial CiPipelineMaterial `json:"ciPipelineMaterial" validate:"required"`
	TriggeredBy        int32              `json:"triggeredBy"`
}

type GitCommit struct {
	Commit                 string //git hash
	Author                 string
	Date                   time.Time
	Message                string
	Changes                []string
	WebhookData            *WebhookData
	GitRepoUrl             string
	GitRepoName            string
	CiConfigureSourceType  pipelineConfig.SourceType
	CiConfigureSourceValue string
}

type WebhookData struct {
	Id              int               `json:"id"`
	EventActionType string            `json:"eventActionType"`
	Data            map[string]string `json:"data"`
}

type SourceType string

type CiPipelineMaterial struct {
	Id            int       `json:"Id"`
	GitMaterialId int       `json:"GitMaterialId"`
	Type          string    `json:"Type"`
	Value         string    `json:"Value"`
	Active        bool      `json:"Active"`
	GitCommit     GitCommit `json:"GitCommit"`
	GitTag        string    `json:"GitTag"`
}

type CiTriggerRequest struct {
	PipelineId         int                  `json:"pipelineId"`
	CiPipelineMaterial []CiPipelineMaterial `json:"ciPipelineMaterials" validate:"required"`
	TriggeredBy        int32                `json:"triggeredBy"`
	InvalidateCache    bool                 `json:"invalidateCache"`
}

type CiTrigger struct {
	CiMaterialId int    `json:"ciMaterialId"`
	CommitHash   string `json:"commitHash"`
}

type Material struct {
	GitMaterialId int    `json:"gitMaterialId"`
	MaterialName  string `json:"materialName"`
}

type CiConfigRequest struct {
	Id                int                     `json:"id,omitempty" validate:"number"` //ciTemplateId
	AppId             int                     `json:"appId,omitempty" validate:"required,number"`
	DockerRegistry    string                  `json:"dockerRegistry,omitempty" `  //repo id example ecr mapped one-one with gocd registry entry
	DockerRepository  string                  `json:"dockerRepository,omitempty"` // example test-app-1 which is inside ecr
	CiBuildConfig     *bean.CiBuildConfigBean `json:"ciBuildConfig"`
	CiPipelines       []*CiPipeline           `json:"ciPipelines,omitempty" validate:"dive"` //a pipeline will be built for each ciMaterial
	AppName           string                  `json:"appName,omitempty"`
	Version           string                  `json:"version,omitempty"` //gocd etag used for edit purpose
	DockerRegistryUrl string                  `json:"-"`
	CiTemplateName    string                  `json:"-"`
	UserId            int32                   `json:"-"`
	Materials         []Material              `json:"materials"`
	AppWorkflowId     int                     `json:"appWorkflowId,omitempty"`
	BeforeDockerBuild []*Task                 `json:"beforeDockerBuild,omitempty" validate:"dive"`
	AfterDockerBuild  []*Task                 `json:"afterDockerBuild,omitempty" validate:"dive"`
	ScanEnabled       bool                    `json:"scanEnabled,notnull"`
}

type TestExecutorImageProperties struct {
	ImageName string `json:"imageName,omitempty"`
	Arg       string `json:"arg,omitempty"`
	ReportDir string `json:"reportDir,omitempty"`
}

<<<<<<< HEAD
//type CiBuildConfigBean struct {
//	GitMaterialId     int                `json:"gitMaterialId,omitempty" validate:"required"`
//	CiBuildType       string             `json:"ciBuildType"`
//	DockerBuildConfig *DockerBuildConfig `json:"dockerBuildConfig,omitempty" validate:"required,dive"`
//	BuildPackConfig   *BuildPackConfig   `json:"buildPackConfig"`
//}
//
//type DockerBuildConfig struct {
//	GitMaterialId  int               `json:"gitMaterialId,omitempty" validate:"required"`
//	DockerfilePath string            `json:"dockerfileRelativePath,omitempty" validate:"required"`
//	Args           map[string]string `json:"args,omitempty"`
//	TargetPlatform string            `json:"targetPlatform,omitempty"`
//	//Name Tag DockerfilePath RepoUrl
//}
//
//type BuildPackConfig struct {
//	BuilderId       string            `json:"builderId"`
//	Language        string            `json:"language"`
//	LanguageVersion string            `json:"languageVersion"`
//	BuildPacks      []string          `json:"buildPacks"`
//	Args            map[string]string `json:"args"`
//}
=======
type DockerBuildConfig struct {
	GitMaterialId      int               `json:"gitMaterialId,omitempty" validate:"required"`
	DockerfilePath     string            `json:"dockerfileRelativePath,omitempty" validate:"required"`
	Args               map[string]string `json:"args,omitempty"`
	TargetPlatform     string            `json:"targetPlatform"`
	DockerBuildOptions map[string]string `json:"dockerBuildOptions,omitempty"`
	//Name Tag DockerfilePath RepoUrl
}
>>>>>>> 102e847f

type PipelineCreateResponse struct {
	AppName string `json:"appName,omitempty"`
	AppId   int    `json:"appId,omitempty"`
}

/*
user should be able to compose multiple sequential and parallel steps for building binary.
*/
type BuildBinaryConfig struct {
	Name   string  `json:"name"`
	Stages []Stage `json:"stages"` //stages will be executed sequentially
}

type Stage struct {
	Name string `json:"name"`
	Jobs []Job  `json:"jobs"` //job will run in parallel
}

type Job struct {
	Name  string `json:"name"`
	Tasks []Task `json:"tasks"` //task will run sequentially
}

type Task struct {
	Name string   `json:"name"`
	Type string   `json:"type"` //for now ignore this input
	Cmd  string   `json:"cmd"`
	Args []string `json:"args"`
}

/*
tag git
build binary
push binary to artifact store
build docker image
push docker image
docker args
*/
type PackagingConfig struct {
}

/*
contains reference to chart and values.yaml changes for next deploy
*/
type HelmConfig struct {
}

// used for automated unit and integration test
type Test struct {
	Name    string
	Command string
}

//pipeline

type Pipeline struct {
	Environment Environment

	//Test ->
}

/*
if Environments has multiple entries then application of them will be deployed simultaneously
*/
type EnvironmentGroup struct {
	Name         string
	Environments []Environment
}

// set of unique attributes which corresponds to a cluster
// different environment of gocd and k8s cluster.
type Environment struct {
	Values string
}

type MaterialMetadata struct {
	ProgrammingLang      string
	LanguageRuntime      string
	BuildTool            string
	Executables          []string
	Profiles             map[string]string // pipeline-stage, profile
	LogDirs              map[string]string //file, log pattern
	EnvironmentVariables map[string]string
	PropertiesConfig     []PropertiesConfig
	ExposeConfig         []ServiceExposeConfig //a mocroservice can be exposed in multiple ways
	MonitoringConfig     MonitoringConfig
}

type PropertiesConfig struct {
	Name          string
	Location      string
	MountLocation string //MountLocation and Location might be same

	//figure out way to templatize the properties file
	//Vars map[string]string
}

type MonitoringConfig struct {
	port                   string
	ReadinessProbeEndpoint string
	InitialDelaySeconds    int32
	PeriodSeconds          int32
	TimeoutSeconds         int32
	SuccessThreshold       int32
	FailureThreshold       int32
	HttpHeaders            map[string]string
	TpMonitoringConf       []ThirdPartyMonitoringConfig
	//alertReceiver -> user who would receive alert with threshold
	// alert threshold
}

type ThirdPartyMonitoringConfig struct {
}

type ExposeType string
type Scheme string

const (
	EXPOSE_INTERNAL ExposeType = "clusterIp"
	EXPOSE_EXTERNAL ExposeType = "elb"
	SCHEME_HTTP     Scheme     = "http"
	SCHEME_HTTPS    Scheme     = "https"
	SCHEME_TCP      Scheme     = "tcp"
)

type ServiceExposeConfig struct {
	ExposeType  ExposeType
	Scheme      Scheme
	Port        string
	Path        string
	BackendPath string
	Host        string
}

type MaterialOperations interface {
	MaterialExists(material *GitMaterial) (bool, error)
	SaveMaterial(material *GitMaterial) error
	GenerateMaterialMetaData(material *GitMaterial) (*MaterialMetadata, error)
	ValidateMaterialMetaData(material *GitMaterial, metadata *MaterialMetadata) (bool, error)
	SaveMaterialMetaData(metadata *MaterialMetadata) error
}

// --------- cd related struct ---------
type CDMaterialMetadata struct {
	Url    string `json:"url,omitempty"`
	Branch string `json:"branch,omitempty"`
	Tag    string `json:"tag,omitempty"`
}

type CDSourceObject struct {
	Id          int                `json:"id"`
	DisplayName string             `json:"displayName"`
	Metadata    CDMaterialMetadata `json:"metadata"`
}

type CDPipelineConfigObject struct {
	Id                            int                               `json:"id,omitempty"  validate:"number" `
	EnvironmentId                 int                               `json:"environmentId,omitempty"  validate:"number,required" `
	EnvironmentName               string                            `json:"environmentName,omitempty" `
	CiPipelineId                  int                               `json:"ciPipelineId,omitempty" validate:"number,required"`
	TriggerType                   pipelineConfig.TriggerType        `json:"triggerType,omitempty" validate:"oneof=AUTOMATIC MANUAL"`
	Name                          string                            `json:"name,omitempty" validate:"name-component,max=50"` //pipelineName
	Strategies                    []Strategy                        `json:"strategies,omitempty"`
	Namespace                     string                            `json:"namespace,omitempty" validate:"name-space-component,max=50"` //namespace
	AppWorkflowId                 int                               `json:"appWorkflowId,omitempty" `
	DeploymentTemplate            pipelineConfig.DeploymentTemplate `json:"deploymentTemplate,omitempty" validate:"oneof=BLUE-GREEN ROLLING CANARY RECREATE"` //
	PreStage                      CdStage                           `json:"preStage"`
	PostStage                     CdStage                           `json:"postStage"`
	PreStageConfigMapSecretNames  PreStageConfigMapSecretNames      `json:"preStageConfigMapSecretNames"`
	PostStageConfigMapSecretNames PostStageConfigMapSecretNames     `json:"postStageConfigMapSecretNames"`
	RunPreStageInEnv              bool                              `json:"runPreStageInEnv"`
	RunPostStageInEnv             bool                              `json:"runPostStageInEnv"`
	CdArgoSetup                   bool                              `json:"isClusterCdActive"`
	ParentPipelineId              int                               `json:"parentPipelineId"`
	ParentPipelineType            string                            `json:"parentPipelineType"`
	DeploymentAppType             string                            `json:"deploymentAppType"`
	//Downstream         []int                             `json:"downstream"` //PipelineCounter of downstream	(for future reference only)
}

type PreStageConfigMapSecretNames struct {
	ConfigMaps []string `json:"configMaps"`
	Secrets    []string `json:"secrets"`
}

type PostStageConfigMapSecretNames struct {
	ConfigMaps []string `json:"configMaps"`
	Secrets    []string `json:"secrets"`
}

type CdStage struct {
	TriggerType pipelineConfig.TriggerType `json:"triggerType,omitempty"`
	Name        string                     `json:"name,omitempty"`
	Status      string                     `json:"status,omitempty"`
	Config      string                     `json:"config,omitempty"`
	//CdWorkflowId       int                        `json:"cdWorkflowId,omitempty" validate:"number"`
	//CdWorkflowRunnerId int                        `json:"cdWorkflowRunnerId,omitempty" validate:"number"`
}

type Strategy struct {
	DeploymentTemplate pipelineConfig.DeploymentTemplate `json:"deploymentTemplate,omitempty" validate:"oneof=BLUE-GREEN ROLLING CANARY RECREATE"` //
	Config             json.RawMessage                   `json:"config,omitempty" validate:"string"`
	Default            bool                              `json:"default"`
}

type CdPipelines struct {
	Pipelines []*CDPipelineConfigObject `json:"pipelines,omitempty" validate:"dive"`
	AppId     int                       `json:"appId,omitempty"  validate:"number,required" `
	UserId    int32                     `json:"-"`
}

type CDPatchRequest struct {
	Pipeline    *CDPipelineConfigObject `json:"pipeline,omitempty"`
	AppId       int                     `json:"appId,omitempty"`
	Action      CdPatchAction           `json:"action,omitempty"`
	UserId      int32                   `json:"-"`
	ForceDelete bool                    `json:"-"`
}

type CdPatchAction int

const (
	CD_CREATE CdPatchAction = iota
	CD_DELETE               //delete this pipeline
	CD_UPDATE
)

func (a CdPatchAction) String() string {
	return [...]string{"CREATE", "DELETE", "CD_UPDATE"}[a]
}

type CDPipelineViewObject struct {
	Id                 int                         `json:"id"`
	PipelineCounter    int                         `json:"pipelineCounter"`
	Environment        string                      `json:"environment"`
	Downstream         []int                       `json:"downstream"` //PipelineCounter of downstream
	Status             string                      `json:"status"`
	Message            string                      `json:"message"`
	ProgressText       string                      `json:"progress_text"`
	PipelineType       pipelineConfig.PipelineType `json:"pipelineType"`
	GitDiffUrl         string                      `json:"git_diff_url"`
	PipelineHistoryUrl string                      `json:"pipeline_history_url"` //remove
	Rollback           Rollback                    `json:"rollback"`
	Name               string                      `json:"-"`
	CDSourceObject
}

//Trigger materials in different API

type Rollback struct {
	url     string `json:"url"` //remove
	enabled bool   `json:"enabled"`
}

type CiArtifactBean struct {
	Id                            int             `json:"id"`
	Image                         string          `json:"image,notnull"`
	ImageDigest                   string          `json:"image_digest,notnull"`
	MaterialInfo                  json.RawMessage `json:"material_info"` //git material metadata json array string
	DataSource                    string          `json:"data_source,notnull"`
	DeployedTime                  string          `json:"deployed_time"`
	Deployed                      bool            `json:"deployed,notnull"`
	Latest                        bool            `json:"latest,notnull"`
	LastSuccessfulTriggerOnParent bool            `json:"lastSuccessfulTriggerOnParent,notnull"`
	RunningOnParentCd             bool            `json:"runningOnParentCd,omitempty"`
	IsVulnerable                  bool            `json:"vulnerable,notnull"`
	ScanEnabled                   bool            `json:"scanEnabled,notnull"`
	Scanned                       bool            `json:"scanned,notnull"`
}

type CiArtifactResponse struct {
	//AppId           int      `json:"app_id"`
	CdPipelineId int              `json:"cd_pipeline_id,notnull"`
	CiArtifacts  []CiArtifactBean `json:"ci_artifacts,notnull"`
}

type AppLabelsDto struct {
	Labels []*Label `json:"labels" validate:"dive"`
	AppId  int      `json:"appId"`
	UserId int32    `json:"-"`
}

type AppLabelDto struct {
	Key    string `json:"key,notnull"`
	Value  string `json:"value,notnull"`
	AppId  int    `json:"appId,omitempty"`
	UserId int32  `json:"-"`
}

type Label struct {
	Key   string `json:"key" validate:"required"`
	Value string `json:"value" validate:"required"`
}

type AppMetaInfoDto struct {
	AppId       int       `json:"appId"`
	AppName     string    `json:"appName"`
	ProjectId   int       `json:"projectId"`
	ProjectName string    `json:"projectName"`
	CreatedBy   string    `json:"createdBy"`
	CreatedOn   time.Time `json:"createdOn"`
	Active      bool      `json:"active,notnull"`
	Labels      []*Label  `json:"labels"`
	UserId      int32     `json:"-"`
}

type AppLabelsJsonForDeployment struct {
	Labels map[string]string `json:"appLabels"`
}

type UpdateProjectBulkAppsRequest struct {
	AppIds []int `json:"appIds"`
	TeamId int   `json:"teamId"`
	UserId int32 `json:"-"`
}<|MERGE_RESOLUTION|>--- conflicted
+++ resolved
@@ -274,7 +274,6 @@
 	ReportDir string `json:"reportDir,omitempty"`
 }
 
-<<<<<<< HEAD
 //type CiBuildConfigBean struct {
 //	GitMaterialId     int                `json:"gitMaterialId,omitempty" validate:"required"`
 //	CiBuildType       string             `json:"ciBuildType"`
@@ -287,6 +286,7 @@
 //	DockerfilePath string            `json:"dockerfileRelativePath,omitempty" validate:"required"`
 //	Args           map[string]string `json:"args,omitempty"`
 //	TargetPlatform string            `json:"targetPlatform,omitempty"`
+//	DockerBuildOptions map[string]string `json:"dockerBuildOptions,omitempty"`
 //	//Name Tag DockerfilePath RepoUrl
 //}
 //
@@ -297,16 +297,6 @@
 //	BuildPacks      []string          `json:"buildPacks"`
 //	Args            map[string]string `json:"args"`
 //}
-=======
-type DockerBuildConfig struct {
-	GitMaterialId      int               `json:"gitMaterialId,omitempty" validate:"required"`
-	DockerfilePath     string            `json:"dockerfileRelativePath,omitempty" validate:"required"`
-	Args               map[string]string `json:"args,omitempty"`
-	TargetPlatform     string            `json:"targetPlatform"`
-	DockerBuildOptions map[string]string `json:"dockerBuildOptions,omitempty"`
-	//Name Tag DockerfilePath RepoUrl
-}
->>>>>>> 102e847f
 
 type PipelineCreateResponse struct {
 	AppName string `json:"appName,omitempty"`
