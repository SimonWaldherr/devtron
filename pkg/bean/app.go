--- conflicted
+++ resolved
@@ -274,18 +274,11 @@
 }
 
 type DockerBuildConfig struct {
-<<<<<<< HEAD
-	GitMaterialId  int               `json:"gitMaterialId,omitempty" validate:"required"`
-	DockerfilePath string            `json:"dockerfileRelativePath,omitempty" validate:"required"`
-	Args           map[string]string `json:"args,omitempty"`
-	TargetPlatform string            `json:"targetPlatform,omitempty"`
-=======
 	GitMaterialId      int               `json:"gitMaterialId,omitempty" validate:"required"`
 	DockerfilePath     string            `json:"dockerfileRelativePath,omitempty" validate:"required"`
 	Args               map[string]string `json:"args,omitempty"`
 	TargetPlatform     string            `json:"targetPlatform"`
 	DockerBuildOptions map[string]string `json:"dockerBuildOptions,omitempty"`
->>>>>>> 83facbd5
 	//Name Tag DockerfilePath RepoUrl
 }
 
