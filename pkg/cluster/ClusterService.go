/*
 * Copyright (c) 2020 Devtron Labs
 *
 * Licensed under the Apache License, Version 2.0 (the "License");
 * you may not use this file except in compliance with the License.
 * You may obtain a copy of the License at
 *
 *    http://www.apache.org/licenses/LICENSE-2.0
 *
 * Unless required by applicable law or agreed to in writing, software
 * distributed under the License is distributed on an "AS IS" BASIS,
 * WITHOUT WARRANTIES OR CONDITIONS OF ANY KIND, either express or implied.
 * See the License for the specific language governing permissions and
 * limitations under the License.
 *
 */

package cluster

import (
	"fmt"
	"github.com/devtron-labs/devtron/client/grafana"
	"github.com/devtron-labs/devtron/internal/constants"
	"github.com/devtron-labs/devtron/internal/sql/repository/appstore"
	"github.com/devtron-labs/devtron/internal/sql/repository/cluster"
	"github.com/devtron-labs/devtron/internal/util"
	"go.uber.org/zap"
	"net/http"
	"time"
)

type ClusterBean struct {
	Id                      int                        `json:"id,omitempty" validate:"number"`
	ClusterName             string                     `json:"cluster_name,omitempty" validate:"required"`
	ServerUrl               string                     `json:"server_url,omitempty" validate:"url,required"`
	PrometheusUrl           string                     `json:"prometheus_url,omitempty" validate:"url,required"`
	Active                  bool                       `json:"active"`
	Config                  map[string]string          `json:"config,omitempty" validate:"required"`
	PrometheusAuth          *PrometheusAuth            `json:"prometheusAuth,omitempty"`
	DefaultClusterComponent []*DefaultClusterComponent `json:"defaultClusterComponent"`
	AgentInstallationStage  int                        `json:"agentInstallationStage,notnull"` // -1=external, 0=not triggered, 1=progressing, 2=success, 3=fails
}

type PrometheusAuth struct {
	UserName      string `json:"userName,omitempty"`
	Password      string `json:"password,omitempty"`
	TlsClientCert string `json:"tlsClientCert,omitempty"`
	TlsClientKey  string `json:"tlsClientKey,omitempty"`
}

type DefaultClusterComponent struct {
	ComponentName  string `json:"name"`
	AppId          int    `json:"appId"`
	InstalledAppId int    `json:"installedAppId,omitempty"`
	EnvId          int    `json:"envId"`
	EnvName        string `json:"envName"`
	Status         string `json:"status"`
}

type ClusterService interface {
	Save(bean *ClusterBean, userId int32) (*ClusterBean, error)
	FindOne(clusterName string) (*ClusterBean, error)
	FindOneActive(clusterName string) (*ClusterBean, error)
	FindAll() ([]*ClusterBean, error)
	FindAllActive() ([]ClusterBean, error)

	FindById(id int) (*ClusterBean, error)
	FindByIds(id []int) ([]ClusterBean, error)
	Update(bean *ClusterBean, userId int32) (*ClusterBean, error)
	Delete(bean *ClusterBean, userId int32) error

	FindAllForAutoComplete() ([]ClusterBean, error)
	CreateGrafanaDataSource(clusterBean *ClusterBean, env *cluster.Environment) (int, error)
}

type ClusterServiceImpl struct {
	clusterRepository              cluster.ClusterRepository
	environmentRepository          cluster.EnvironmentRepository
	grafanaClient                  grafana.GrafanaClient
	logger                         *zap.SugaredLogger
	installedAppRepository         appstore.InstalledAppRepository
	clusterInstalledAppsRepository appstore.ClusterInstalledAppsRepository
}

func NewClusterServiceImpl(repository cluster.ClusterRepository, environmentRepository cluster.EnvironmentRepository,
	grafanaClient grafana.GrafanaClient, logger *zap.SugaredLogger, installedAppRepository appstore.InstalledAppRepository,
	clusterInstalledAppsRepository appstore.ClusterInstalledAppsRepository) *ClusterServiceImpl {
	return &ClusterServiceImpl{
		clusterRepository:              repository,
		logger:                         logger,
		environmentRepository:          environmentRepository,
		grafanaClient:                  grafanaClient,
		installedAppRepository:         installedAppRepository,
		clusterInstalledAppsRepository: clusterInstalledAppsRepository,
	}
}

func (impl ClusterServiceImpl) Save(bean *ClusterBean, userId int32) (*ClusterBean, error) {
	model := &cluster.Cluster{
		ClusterName:        bean.ClusterName,
		Active:             bean.Active,
		ServerUrl:          bean.ServerUrl,
		Config:             bean.Config,
		PrometheusEndpoint: bean.PrometheusUrl,
	}

	if bean.PrometheusAuth != nil {
		model.PUserName = bean.PrometheusAuth.UserName
		model.PPassword = bean.PrometheusAuth.Password
		model.PTlsClientCert = bean.PrometheusAuth.TlsClientCert
		model.PTlsClientKey = bean.PrometheusAuth.TlsClientKey
	}

	model.CreatedBy = userId
	model.UpdatedBy = userId
	model.CreatedOn = time.Now()
	model.UpdatedOn = time.Now()
	err := impl.clusterRepository.Save(model)
	if err != nil {
		impl.logger.Errorw("error in saving cluster in db", "err", err)
		err = &util.ApiError{
			Code:            constants.ClusterCreateDBFailed,
			InternalMessage: "cluster creation failed in db",
			UserMessage:     fmt.Sprintf("requested by %d", userId),
		}
	}
	bean.Id = model.Id
	return bean, err
}

func (impl ClusterServiceImpl) FindOne(clusterName string) (*ClusterBean, error) {
	model, err := impl.clusterRepository.FindOne(clusterName)
	if err != nil {
		return nil, err
	}
	bean := &ClusterBean{
		Id:            model.Id,
		ClusterName:   model.ClusterName,
		ServerUrl:     model.ServerUrl,
		PrometheusUrl: model.PrometheusEndpoint,
		Active:        model.Active,
		Config:        model.Config,
	}
	return bean, nil
}

func (impl ClusterServiceImpl) FindOneActive(clusterName string) (*ClusterBean, error) {
	model, err := impl.clusterRepository.FindOneActive(clusterName)
	if err != nil {
		return nil, err
	}
	bean := &ClusterBean{
		Id:            model.Id,
		ClusterName:   model.ClusterName,
		ServerUrl:     model.ServerUrl,
		PrometheusUrl: model.PrometheusEndpoint,
		Active:        model.Active,
		Config:        model.Config,
	}
	return bean, nil
}

func (impl ClusterServiceImpl) FindAll() ([]*ClusterBean, error) {
	model, err := impl.clusterRepository.FindAll()
	if err != nil {
		return nil, err
	}
	var clusterIds []int
	var beans []*ClusterBean
	for _, m := range model {
		beans = append(beans, &ClusterBean{
			Id:            m.Id,
			ClusterName:   m.ClusterName,
			PrometheusUrl: m.PrometheusEndpoint,
			ServerUrl:     m.ServerUrl,
			Active:        m.Active,
		})
		clusterIds = append(clusterIds, m.Id)
	}

	clusterComponentsMap := make(map[int][]*appstore.InstalledAppVersions)
	charts, err := impl.installedAppRepository.GetInstalledAppVersionByClusterIdsV2(clusterIds)
	if err != nil {
<<<<<<< HEAD
		impl.logger.Errorw("error", "err", err)
=======
		impl.logger.Errorw("error on fetching installed apps for cluster ids", "err", err, "clusterIds", clusterIds)
>>>>>>> bbe10f96
		return nil, err
	}
	for _, item := range charts {
		if _, ok := clusterComponentsMap[item.InstalledApp.Environment.ClusterId]; !ok {
			var charts []*appstore.InstalledAppVersions
			charts = append(charts, item)
			clusterComponentsMap[item.InstalledApp.Environment.ClusterId] = charts
		} else {
			charts := clusterComponentsMap[item.InstalledApp.Environment.ClusterId]
			charts = append(charts, item)
			clusterComponentsMap[item.InstalledApp.Environment.ClusterId] = charts
		}
	}

	for _, item := range beans {
		defaultClusterComponents := make([]*DefaultClusterComponent, 0)
		if _, ok := clusterComponentsMap[item.Id]; ok {
			charts := clusterComponentsMap[item.Id]
			failed := false
			chartLen := 0
			chartPass := 0
			if charts != nil && len(charts) > 0 {
				chartLen = len(charts)
			}
			for _, chart := range charts {
				defaultClusterComponent := &DefaultClusterComponent{}
				defaultClusterComponent.AppId = chart.InstalledApp.AppId
				defaultClusterComponent.InstalledAppId = chart.Id
				defaultClusterComponent.EnvId = chart.InstalledApp.EnvironmentId
				defaultClusterComponent.EnvName = chart.InstalledApp.Environment.Name
				defaultClusterComponent.ComponentName = chart.AppStoreApplicationVersion.AppStore.Name
				defaultClusterComponent.Status = chart.InstalledApp.Status.String()
				defaultClusterComponents = append(defaultClusterComponents, defaultClusterComponent)
				if chart.InstalledApp.Status == appstore.QUE_ERROR || chart.InstalledApp.Status == appstore.TRIGGER_ERROR ||
					chart.InstalledApp.Status == appstore.DEQUE_ERROR || chart.InstalledApp.Status == appstore.GIT_ERROR ||
					chart.InstalledApp.Status == appstore.ACD_ERROR {
					failed = true
				}
				if chart.InstalledApp.Status == appstore.DEPLOY_SUCCESS {
					chartPass = chartPass + 1
				}
			}
			if chartPass == chartLen {
				item.AgentInstallationStage = 2
			} else if failed {
				item.AgentInstallationStage = 3
			} else {
				item.AgentInstallationStage = 1
			}
		}
<<<<<<< HEAD
		if item.AgentInstallationStage == 0 {
			item.AgentInstallationStage = 3
=======
		if item.Id == 1 {
			item.AgentInstallationStage = -1
>>>>>>> bbe10f96
		}
		item.DefaultClusterComponent = defaultClusterComponents
	}
	return beans, nil
}

func (impl ClusterServiceImpl) FindAllActive() ([]ClusterBean, error) {
	model, err := impl.clusterRepository.FindAllActive()
	if err != nil {
		return nil, err
	}
	var beans []ClusterBean
	for _, m := range model {
		beans = append(beans, ClusterBean{
			Id:            m.Id,
			ClusterName:   m.ClusterName,
			ServerUrl:     m.ServerUrl,
			Active:        m.Active,
			PrometheusUrl: m.PrometheusEndpoint,
			Config:        m.Config,
		})
	}
	return beans, nil
}

func (impl ClusterServiceImpl) FindById(id int) (*ClusterBean, error) {
	model, err := impl.clusterRepository.FindById(id)
	if err != nil {
		return nil, err
	}
	bean := &ClusterBean{
		Id:            model.Id,
		ClusterName:   model.ClusterName,
		ServerUrl:     model.ServerUrl,
		PrometheusUrl: model.PrometheusEndpoint,
		Active:        model.Active,
		Config:        model.Config,
	}
	prometheusAuth := &PrometheusAuth{
		UserName:      model.PUserName,
		Password:      model.PPassword,
		TlsClientCert: model.PTlsClientCert,
		TlsClientKey:  model.PTlsClientKey,
	}
	bean.PrometheusAuth = prometheusAuth
	return bean, nil
}

func (impl ClusterServiceImpl) FindByIds(ids []int) ([]ClusterBean, error) {
	models, err := impl.clusterRepository.FindByIds(ids)
	if err != nil {
		return nil, err
	}
	var beans []ClusterBean

	for _, model := range models {
		beans = append(beans, ClusterBean{
			Id:            model.Id,
			ClusterName:   model.ClusterName,
			ServerUrl:     model.ServerUrl,
			PrometheusUrl: model.PrometheusEndpoint,
			Active:        model.Active,
			Config:        model.Config,
		})
	}
	return beans, nil
}

func (impl ClusterServiceImpl) Update(bean *ClusterBean, userId int32) (*ClusterBean, error) {
	model, err := impl.clusterRepository.FindById(bean.Id)
	if err != nil {
		impl.logger.Error(err)
		return nil, err
	}
	model.ClusterName = bean.ClusterName
	model.ServerUrl = bean.ServerUrl
	model.PrometheusEndpoint = bean.PrometheusUrl

	if bean.PrometheusAuth != nil {
		model.PUserName = bean.PrometheusAuth.UserName
		model.PPassword = bean.PrometheusAuth.Password
		model.PTlsClientCert = bean.PrometheusAuth.TlsClientCert
		model.PTlsClientKey = bean.PrometheusAuth.TlsClientKey
	}

	model.Active = bean.Active
	model.Config = bean.Config
	model.UpdatedBy = userId
	model.UpdatedOn = time.Now()
	err = impl.clusterRepository.Update(model)
	if err != nil {
		err = &util.ApiError{
			Code:            constants.ClusterUpdateDBFailed,
			InternalMessage: "cluster update failed in db",
			UserMessage:     fmt.Sprintf("requested by %d", userId),
		}
		return bean, err
	}

	envs, err := impl.environmentRepository.FindByClusterId(bean.Id)
	if err != nil && !util.IsErrNoRows(err) {
		impl.logger.Error(err)
		return nil, err
	}

	// TODO: Can be called in goroutines if performance issue
	for _, env := range envs {
		if env.GrafanaDatasourceId == 0 {
			grafanaDatasourceId, _ := impl.CreateGrafanaDataSource(bean, env)
			if grafanaDatasourceId == 0 {
				impl.logger.Errorw("unable to create data source for environment which doesn't exists", "env", env)
				continue
			}
			env.GrafanaDatasourceId = grafanaDatasourceId
		}
		promDatasource, err := impl.grafanaClient.GetDatasource(env.GrafanaDatasourceId)
		if err != nil {
			impl.logger.Errorw("error on getting data source", "err", err)
			return nil, err
		}

		updateDatasourceReq := grafana.UpdateDatasourceRequest{
			Id:                env.GrafanaDatasourceId,
			OrgId:             promDatasource.OrgId,
			Name:              promDatasource.Name,
			Type:              promDatasource.Type,
			Url:               bean.PrometheusUrl,
			Access:            promDatasource.Access,
			BasicAuth:         promDatasource.BasicAuth,
			BasicAuthUser:     promDatasource.BasicAuthUser,
			BasicAuthPassword: promDatasource.BasicAuthPassword,
			JsonData:          promDatasource.JsonData,
		}

		if bean.PrometheusAuth != nil {
			secureJsonData := &grafana.SecureJsonData{}
			if len(bean.PrometheusAuth.UserName) > 0 {
				updateDatasourceReq.BasicAuthUser = bean.PrometheusAuth.UserName
				updateDatasourceReq.BasicAuthPassword = bean.PrometheusAuth.Password
				secureJsonData.BasicAuthPassword = bean.PrometheusAuth.Password
			}
			if len(bean.PrometheusAuth.TlsClientCert) > 0 {
				secureJsonData.TlsClientCert = bean.PrometheusAuth.TlsClientCert
				secureJsonData.TlsClientKey = bean.PrometheusAuth.TlsClientKey
				updateDatasourceReq.BasicAuth = false

				jsonData := &grafana.JsonData{
					HttpMethod: http.MethodGet,
					TlsAuth:    true,
				}
				updateDatasourceReq.JsonData = *jsonData
			}
			updateDatasourceReq.SecureJsonData = secureJsonData
		}
		_, err = impl.grafanaClient.UpdateDatasource(updateDatasourceReq, env.GrafanaDatasourceId)
		if err != nil {
			impl.logger.Error(err)
			return nil, err
		}
	}

	bean.Id = model.Id
	return bean, err
}

func (impl ClusterServiceImpl) Delete(bean *ClusterBean, userId int32) error {
	model, err := impl.clusterRepository.FindById(bean.Id)
	if err != nil {
		return err
	}
	return impl.clusterRepository.Delete(model)
}

func (impl ClusterServiceImpl) FindAllForAutoComplete() ([]ClusterBean, error) {
	model, err := impl.clusterRepository.FindAll()
	if err != nil {
		return nil, err
	}
	var beans []ClusterBean
	for _, m := range model {
		beans = append(beans, ClusterBean{
			Id:          m.Id,
			ClusterName: m.ClusterName,
		})
	}
	return beans, nil
}

func (impl ClusterServiceImpl) CreateGrafanaDataSource(clusterBean *ClusterBean, env *cluster.Environment) (int, error) {
	grafanaDatasourceId := env.GrafanaDatasourceId
	if grafanaDatasourceId == 0 {
		//starts grafana creation
		createDatasourceReq := grafana.CreateDatasourceRequest{
			Name:      "Prometheus-" + env.Name,
			Type:      "prometheus",
			Url:       clusterBean.PrometheusUrl,
			Access:    "proxy",
			BasicAuth: true,
		}

		if clusterBean.PrometheusAuth != nil {
			secureJsonData := &grafana.SecureJsonData{}
			if len(clusterBean.PrometheusAuth.UserName) > 0 {
				createDatasourceReq.BasicAuthUser = clusterBean.PrometheusAuth.UserName
				createDatasourceReq.BasicAuthPassword = clusterBean.PrometheusAuth.Password
				secureJsonData.BasicAuthPassword = clusterBean.PrometheusAuth.Password
			}
			if len(clusterBean.PrometheusAuth.TlsClientCert) > 0 {
				secureJsonData.TlsClientCert = clusterBean.PrometheusAuth.TlsClientCert
				secureJsonData.TlsClientKey = clusterBean.PrometheusAuth.TlsClientKey

				jsonData := &grafana.JsonData{
					HttpMethod: http.MethodGet,
					TlsAuth:    true,
				}
				createDatasourceReq.JsonData = jsonData
			}
			createDatasourceReq.SecureJsonData = secureJsonData
		}

		grafanaResp, err := impl.grafanaClient.CreateDatasource(createDatasourceReq)
		if err != nil {
			impl.logger.Errorw("error on create grafana datasource", "err", err)
			return 0, err
		}
		//ends grafana creation
		grafanaDatasourceId = grafanaResp.Id
	}
	env.GrafanaDatasourceId = grafanaDatasourceId
	err := impl.environmentRepository.Update(env)
	if err != nil {
		impl.logger.Errorw("error in updating environment", "err", err)
		return 0, err
	}
	return grafanaDatasourceId, nil
}<|MERGE_RESOLUTION|>--- conflicted
+++ resolved
@@ -181,11 +181,7 @@
 	clusterComponentsMap := make(map[int][]*appstore.InstalledAppVersions)
 	charts, err := impl.installedAppRepository.GetInstalledAppVersionByClusterIdsV2(clusterIds)
 	if err != nil {
-<<<<<<< HEAD
-		impl.logger.Errorw("error", "err", err)
-=======
 		impl.logger.Errorw("error on fetching installed apps for cluster ids", "err", err, "clusterIds", clusterIds)
->>>>>>> bbe10f96
 		return nil, err
 	}
 	for _, item := range charts {
@@ -236,13 +232,8 @@
 				item.AgentInstallationStage = 1
 			}
 		}
-<<<<<<< HEAD
-		if item.AgentInstallationStage == 0 {
-			item.AgentInstallationStage = 3
-=======
 		if item.Id == 1 {
 			item.AgentInstallationStage = -1
->>>>>>> bbe10f96
 		}
 		item.DefaultClusterComponent = defaultClusterComponents
 	}
