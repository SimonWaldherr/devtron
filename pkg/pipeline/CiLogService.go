--- conflicted
+++ resolved
@@ -39,11 +39,10 @@
 	kubeClient kubernetes.Interface
 }
 
-<<<<<<< HEAD
 type BuildLogRequest struct {
 	PipelineId        int
 	WorkflowId        int
-	WorkflowName      string
+	PodName         string
 	LogsFilePath      string
 	Namespace         string
 	CloudProvider     blob_storage.BlobStorageType
@@ -51,21 +50,6 @@
 	AzureBlobConfig   *blob_storage.AzureBlobBaseConfig
 	GcpBlobBaseConfig *blob_storage.GcpBlobBaseConfig
 	MinioEndpoint     string
-=======
-type CiLogRequest struct {
-	PipelineId      int
-	WorkflowId      int
-	PodName         string
-	AccessKey       string
-	SecretKet       string
-	Region          string
-	LogsBucket      string
-	LogsFilePath    string
-	Namespace       string
-	CloudProvider   string
-	AzureBlobConfig *AzureBlobConfig
-	MinioEndpoint   string
->>>>>>> 9b2a2a26
 }
 
 func NewCiLogServiceImpl(logger *zap.SugaredLogger, ciService CiService, ciConfig *CiConfig) *CiLogServiceImpl {
@@ -120,10 +104,9 @@
 	return podLogs, cleanUpFunc, nil
 }
 
-<<<<<<< HEAD
 func (impl *CiLogServiceImpl) FetchLogs(logRequest BuildLogRequest) (*os.File, func() error, error) {
 
-	tempFile := logRequest.WorkflowName + ".log"
+	tempFile := logRequest.PodName + ".log"
 	blobStorageService := blob_storage.NewBlobStorageServiceImpl(nil)
 	request := &blob_storage.BlobStorageRequest{
 		StorageType:         logRequest.CloudProvider,
@@ -135,11 +118,6 @@
 	}
 
 	_, _, err := blobStorageService.Get(request)
-=======
-func (impl *CiLogServiceImpl) FetchLogs(ciLogRequest CiLogRequest) (*os.File, func() error, error) {
-	tempFile := ciLogRequest.PodName + ".log"
-	file, err := os.Create(tempFile)
->>>>>>> 9b2a2a26
 	if err != nil {
 		impl.logger.Errorw("err occurred while downloading logs file", "request", request, "err", err)
 		return nil, nil, err
