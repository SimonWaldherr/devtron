--- conflicted
+++ resolved
@@ -370,7 +370,6 @@
 		Steps: steps,
 	})
 
-<<<<<<< HEAD
 	var s3Artifact *v1alpha1.S3Artifact
 	var gcsArtifact *v1alpha1.GCSArtifact
 	blobStorageS3Config := workflowRequest.BlobStorageS3Config
@@ -434,10 +433,7 @@
 		}
 	}
 
-	templates = append(templates, v1alpha1.Template{
-=======
 	cdTemplate := v1alpha1.Template{
->>>>>>> c2bea4ea
 		Name: "cd",
 		Container: &v12.Container{
 			Env:   containerEnvVariables,
