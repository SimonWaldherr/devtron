--- conflicted
+++ resolved
@@ -22,11 +22,8 @@
 	"encoding/json"
 	blob_storage "github.com/devtron-labs/common-lib/blob-storage"
 	"k8s.io/apimachinery/pkg/util/intstr"
-<<<<<<< HEAD
 	"net/url"
-=======
 	"strconv"
->>>>>>> 54042910
 	"time"
 
 	"github.com/argoproj/argo-workflows/v3/pkg/apis/workflow/v1alpha1"
@@ -475,6 +472,8 @@
 		},
 		ArchiveLocation: &v1alpha1.ArtifactLocation{
 			ArchiveLogs: &archiveLogs,
+			S3:          s3Artifact,
+			GCS:         gcsArtifact,
 		},
 	}
 
@@ -501,46 +500,7 @@
 				TTLStrategy: &v1alpha1.TTLStrategy{
 					SecondsAfterCompletion: &ttl,
 				},
-<<<<<<< HEAD
-				Templates: []v1alpha1.Template{
-					{
-						Name: "ci",
-						Container: &v12.Container{
-							Env:   containerEnvVariables,
-							Image: workflowRequest.CiImage, //TODO need to check whether trigger buildx image or normal image
-							Args:  []string{string(workflowJson)},
-							SecurityContext: &v12.SecurityContext{
-								Privileged: &privileged,
-							},
-							Resources: v12.ResourceRequirements{
-								Limits: v12.ResourceList{
-									"cpu":    resource.MustParse(limitCpu),
-									"memory": resource.MustParse(limitMem),
-								},
-								Requests: v12.ResourceList{
-									"cpu":    resource.MustParse(reqCpu),
-									"memory": resource.MustParse(reqMem),
-								},
-							},
-							Ports: []v12.ContainerPort{{
-								//exposed for user specific data from ci container
-								Name:          "app-data",
-								ContainerPort: 9102,
-							}},
-						},
-						ActiveDeadlineSeconds: &intstr.IntOrString{
-							IntVal: int32(workflowRequest.ActiveDeadlineSeconds),
-						},
-						ArchiveLocation: &v1alpha1.ArtifactLocation{
-							ArchiveLogs: &archiveLogs,
-							S3:          s3Artifact,
-							GCS:         gcsArtifact,
-						},
-					},
-				},
-=======
 				Templates: templates,
->>>>>>> 54042910
 			},
 		}
 	)
