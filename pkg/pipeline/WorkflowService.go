--- conflicted
+++ resolved
@@ -307,11 +307,7 @@
 	if len(globalCmCsConfigs) > 0 {
 		entryPoint = CI_WORKFLOW_WITH_STAGES
 		for _, config := range globalCmCsConfigs {
-<<<<<<< HEAD
 			if config.ConfigType == repository.CM_TYPE_CONFIG {
-=======
-			if config.ConfigType == CM_TYPE_CONFIG {
->>>>>>> aafe3851
 				ownerDelete := true
 				cmBody := v12.ConfigMap{
 					TypeMeta: v1.TypeMeta{
@@ -337,7 +333,6 @@
 				}
 				configsMapping[config.Name] = string(cmJson)
 
-<<<<<<< HEAD
 				if config.Type == repository.VOLUME_CONFIG {
 					volumes = append(volumes, v12.Volume{
 						Name: config.Name + "-vol",
@@ -350,19 +345,6 @@
 						},
 					})
 				}
-=======
-				//by default considering volume type; in future when other type support is added to update if condition here
-				volumes = append(volumes, v12.Volume{
-					Name: config.Name + "-vol",
-					VolumeSource: v12.VolumeSource{
-						ConfigMap: &v12.ConfigMapVolumeSource{
-							LocalObjectReference: v12.LocalObjectReference{
-								Name: config.Name,
-							},
-						},
-					},
-				})
->>>>>>> aafe3851
 
 				steps = append(steps, v1alpha1.ParallelSteps{
 					Steps: []v1alpha1.WorkflowStep{
@@ -373,11 +355,7 @@
 					},
 				})
 				cmIndex++
-<<<<<<< HEAD
 			} else if config.ConfigType == repository.CS_TYPE_CONFIG {
-=======
-			} else if config.ConfigType == CS_TYPE_CONFIG {
->>>>>>> aafe3851
 				secretDataMap := make(map[string][]byte)
 				for key, value := range config.Data {
 					secretDataMap[key] = []byte(value)
@@ -407,7 +385,6 @@
 					return nil, err
 				}
 				secretsMapping[config.Name] = string(secretJson)
-<<<<<<< HEAD
 				if config.Type == repository.VOLUME_CONFIG {
 					volumes = append(volumes, v12.Volume{
 						Name: config.Name + "-vol",
@@ -418,17 +395,6 @@
 						},
 					})
 				}
-=======
-				//by default considering volume type; in future when other type support is added to update if condition here
-				volumes = append(volumes, v12.Volume{
-					Name: config.Name + "-vol",
-					VolumeSource: v12.VolumeSource{
-						Secret: &v12.SecretVolumeSource{
-							SecretName: config.Name,
-						},
-					},
-				})
->>>>>>> aafe3851
 
 				steps = append(steps, v1alpha1.ParallelSteps{
 					Steps: []v1alpha1.WorkflowStep{
@@ -520,10 +486,8 @@
 			GCS:         gcsArtifact,
 		},
 	}
-<<<<<<< HEAD
 
 	for _, config := range globalCmCsConfigs {
-		//by default considering volume type; in future when other type support is added to update if condition here
 		if config.Type == repository.VOLUME_CONFIG {
 			ciTemplate.Container.VolumeMounts = append(ciTemplate.Container.VolumeMounts, v12.VolumeMount{
 				Name:      config.Name + "-vol",
@@ -550,17 +514,6 @@
 		}
 	}
 
-=======
-
-	for _, config := range globalCmCsConfigs {
-		//by default considering volume type; in future when other type support is added to update if condition here
-		ciTemplate.Container.VolumeMounts = append(ciTemplate.Container.VolumeMounts, v12.VolumeMount{
-			Name:      config.Name + "-vol",
-			MountPath: config.MountPath,
-		})
-	}
-
->>>>>>> aafe3851
 	templates = append(templates, ciTemplate)
 	var (
 		ciWorkflow = v1alpha1.Workflow{
