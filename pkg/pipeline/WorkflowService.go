/*
 * Copyright (c) 2020 Devtron Labs
 *
 * Licensed under the Apache License, Version 2.0 (the "License");
 * you may not use this file except in compliance with the License.
 * You may obtain a copy of the License at
 *
 *    http://www.apache.org/licenses/LICENSE-2.0
 *
 * Unless required by applicable law or agreed to in writing, software
 * distributed under the License is distributed on an "AS IS" BASIS,
 * WITHOUT WARRANTIES OR CONDITIONS OF ANY KIND, either express or implied.
 * See the License for the specific language governing permissions and
 * limitations under the License.
 *
 */

package pipeline

import (
	"context"
	"encoding/json"
	blob_storage "github.com/devtron-labs/common-lib/blob-storage"
	"k8s.io/apimachinery/pkg/util/intstr"
	"net/url"
	"strconv"
	"time"

	"github.com/argoproj/argo-workflows/v3/pkg/apis/workflow/v1alpha1"
	"github.com/argoproj/argo-workflows/v3/pkg/client/clientset/versioned"
	v1alpha12 "github.com/argoproj/argo-workflows/v3/pkg/client/clientset/versioned/typed/workflow/v1alpha1"
	"github.com/argoproj/argo-workflows/v3/workflow/util"
	"github.com/devtron-labs/devtron/internal/sql/repository"
	"github.com/devtron-labs/devtron/internal/sql/repository/pipelineConfig"
	"github.com/devtron-labs/devtron/pkg/bean"
	bean2 "github.com/devtron-labs/devtron/pkg/pipeline/bean"
	"go.uber.org/zap"
	v12 "k8s.io/api/core/v1"
	"k8s.io/apimachinery/pkg/api/resource"
	v1 "k8s.io/apimachinery/pkg/apis/meta/v1"
	"k8s.io/client-go/rest"
)

type WorkflowService interface {
	SubmitWorkflow(workflowRequest *WorkflowRequest) (*v1alpha1.Workflow, error)
	DeleteWorkflow(wfName string, namespace string) error
	GetWorkflow(name string, namespace string) (*v1alpha1.Workflow, error)
	ListAllWorkflows(namespace string) (*v1alpha1.WorkflowList, error)
	UpdateWorkflow(wf *v1alpha1.Workflow) (*v1alpha1.Workflow, error)
	TerminateWorkflow(name string, namespace string) error
}

type CiCdTriggerEvent struct {
	Type      string             `json:"type"`
	CiRequest *WorkflowRequest   `json:"ciRequest"`
	CdRequest *CdWorkflowRequest `json:"cdRequest"`
}

type WorkflowServiceImpl struct {
	Logger            *zap.SugaredLogger
	config            *rest.Config
	ciConfig          *CiConfig
	globalCMCSService GlobalCMCSService
}

type WorkflowRequest struct {
	WorkflowNamePrefix         string                            `json:"workflowNamePrefix"`
	PipelineName               string                            `json:"pipelineName"`
	PipelineId                 int                               `json:"pipelineId"`
	DockerImageTag             string                            `json:"dockerImageTag"`
	DockerRegistryId           string                            `json:"dockerRegistryId"`
	DockerRegistryType         string                            `json:"dockerRegistryType"`
	DockerRegistryURL          string                            `json:"dockerRegistryURL"`
	DockerConnection           string                            `json:"dockerConnection"`
	DockerCert                 string                            `json:"dockerCert"`
	DockerBuildArgs            string                            `json:"dockerBuildArgs"`
	DockerBuildTargetPlatform  string                            `json:"dockerBuildTargetPlatform"`
	DockerRepository           string                            `json:"dockerRepository"`
	DockerFileLocation         string                            `json:"dockerfileLocation"`
	DockerUsername             string                            `json:"dockerUsername"`
	DockerPassword             string                            `json:"dockerPassword"`
	AwsRegion                  string                            `json:"awsRegion"`
	AccessKey                  string                            `json:"accessKey"`
	SecretKey                  string                            `json:"secretKey"`
	CiCacheLocation            string                            `json:"ciCacheLocation"`
	CiCacheRegion              string                            `json:"ciCacheRegion"`
	CiCacheFileName            string                            `json:"ciCacheFileName"`
	CiProjectDetails           []CiProjectDetails                `json:"ciProjectDetails"`
	ContainerResources         ContainerResources                `json:"containerResources"`
	ActiveDeadlineSeconds      int64                             `json:"activeDeadlineSeconds"`
	CiImage                    string                            `json:"ciImage"`
	Namespace                  string                            `json:"namespace"`
	WorkflowId                 int                               `json:"workflowId"`
	TriggeredBy                int32                             `json:"triggeredBy"`
	CacheLimit                 int64                             `json:"cacheLimit"`
	BeforeDockerBuildScripts   []*bean.CiScript                  `json:"beforeDockerBuildScripts"`
	AfterDockerBuildScripts    []*bean.CiScript                  `json:"afterDockerBuildScripts"`
	CiArtifactLocation         string                            `json:"ciArtifactLocation"`
	CiArtifactBucket           string                            `json:"ciArtifactBucket"`
	CiArtifactFileName         string                            `json:"ciArtifactFileName"`
	CiArtifactRegion           string                            `json:"ciArtifactRegion"`
	InvalidateCache            bool                              `json:"invalidateCache"`
	ScanEnabled                bool                              `json:"scanEnabled"`
	CloudProvider              blob_storage.BlobStorageType      `json:"cloudProvider"`
	BlobStorageConfigured      bool                              `json:"blobStorageConfigured"`
	BlobStorageS3Config        *blob_storage.BlobStorageS3Config `json:"blobStorageS3Config"`
	AzureBlobConfig            *blob_storage.AzureBlobConfig     `json:"azureBlobConfig"`
	GcpBlobConfig              *blob_storage.GcpBlobConfig       `json:"gcpBlobConfig"`
	DefaultAddressPoolBaseCidr string                            `json:"defaultAddressPoolBaseCidr"`
	DefaultAddressPoolSize     int                               `json:"defaultAddressPoolSize"`
	PreCiSteps                 []*bean2.StepObject               `json:"preCiSteps"`
	PostCiSteps                []*bean2.StepObject               `json:"postCiSteps"`
	RefPlugins                 []*bean2.RefPluginObject          `json:"refPlugins"`
	AppName                    string                            `json:"appName"`
	TriggerByAuthor            string                            `json:"triggerByAuthor"`
<<<<<<< HEAD
=======
	DockerBuildOptions         string                   `json:"dockerBuildOptions"`
>>>>>>> 83facbd5
}

const (
	BLOB_STORAGE_AZURE      = "AZURE"
	BLOB_STORAGE_S3         = "S3"
	BLOB_STORAGE_GCP        = "GCP"
	BLOB_STORAGE_MINIO      = "MINIO"
	CI_WORKFLOW_NAME        = "ci"
	CI_WORKFLOW_WITH_STAGES = "ci-stages-with-env"
)

type ContainerResources struct {
	MinCpu        string `json:"minCpu"`
	MaxCpu        string `json:"maxCpu"`
	MinStorage    string `json:"minStorage"`
	MaxStorage    string `json:"maxStorage"`
	MinEphStorage string `json:"minEphStorage"`
	MaxEphStorage string `json:"maxEphStorage"`
	MinMem        string `json:"minMem"`
	MaxMem        string `json:"maxMem"`
}

// Used for default values
/*func NewContainerResources() ContainerResources {
	return ContainerResources{
		MinCpu:        "",
		MaxCpu:        "0.5",
		MinStorage:    "",
		MaxStorage:    "",
		MinEphStorage: "",
		MaxEphStorage: "",
		MinMem:        "",
		MaxMem:        "200Mi",
	}
}*/

type CiProjectDetails struct {
	GitRepository   string    `json:"gitRepository"`
	MaterialName    string    `json:"materialName"`
	CheckoutPath    string    `json:"checkoutPath"`
	FetchSubmodules bool      `json:"fetchSubmodules"`
	CommitHash      string    `json:"commitHash"`
	GitTag          string    `json:"gitTag"`
	CommitTime      time.Time `json:"commitTime"`
	//Branch        string          `json:"branch"`
	Type        string                    `json:"type"`
	Message     string                    `json:"message"`
	Author      string                    `json:"author"`
	GitOptions  GitOptions                `json:"gitOptions"`
	SourceType  pipelineConfig.SourceType `json:"sourceType"`
	SourceValue string                    `json:"sourceValue"`
	WebhookData pipelineConfig.WebhookData
}

type GitOptions struct {
	UserName      string              `json:"userName"`
	Password      string              `json:"password"`
	SshPrivateKey string              `json:"sshPrivateKey"`
	AccessToken   string              `json:"accessToken"`
	AuthMode      repository.AuthMode `json:"authMode"`
}

func NewWorkflowServiceImpl(Logger *zap.SugaredLogger, ciConfig *CiConfig,
	globalCMCSService GlobalCMCSService) *WorkflowServiceImpl {
	return &WorkflowServiceImpl{
		Logger:            Logger,
		config:            ciConfig.ClusterConfig,
		ciConfig:          ciConfig,
		globalCMCSService: globalCMCSService,
	}
}

const ciEvent = "CI"
const cdStage = "CD"

func (impl *WorkflowServiceImpl) SubmitWorkflow(workflowRequest *WorkflowRequest) (*v1alpha1.Workflow, error) {
	containerEnvVariables := []v12.EnvVar{{Name: "IMAGE_SCANNER_ENDPOINT", Value: impl.ciConfig.ImageScannerEndpoint}}
	if impl.ciConfig.CloudProvider == BLOB_STORAGE_S3 && impl.ciConfig.BlobStorageS3AccessKey != "" {
		miniCred := []v12.EnvVar{{Name: "AWS_ACCESS_KEY_ID", Value: impl.ciConfig.BlobStorageS3AccessKey}, {Name: "AWS_SECRET_ACCESS_KEY", Value: impl.ciConfig.BlobStorageS3SecretKey}}
		containerEnvVariables = append(containerEnvVariables, miniCred...)
	}

	ciCdTriggerEvent := CiCdTriggerEvent{
		Type:      ciEvent,
		CiRequest: workflowRequest,
	}

	workflowJson, err := json.Marshal(&ciCdTriggerEvent)
	if err != nil {
		impl.Logger.Errorw("err", err)
		return nil, err
	}
	impl.Logger.Debugw("workflowRequest ---->", "workflowJson", string(workflowJson))

	wfClient, err := impl.getClientInstance(workflowRequest.Namespace)
	if err != nil {
		impl.Logger.Errorw("cannot build wf client", "err", err)
		return nil, err
	}

	privileged := true
	blobStorageConfigured := workflowRequest.BlobStorageConfigured
	archiveLogs := blobStorageConfigured

	limitCpu := impl.ciConfig.LimitCpu
	limitMem := impl.ciConfig.LimitMem

	reqCpu := impl.ciConfig.ReqCpu
	reqMem := impl.ciConfig.ReqMem
	ttl := int32(impl.ciConfig.BuildLogTTLValue)

	gcpBlobConfig := workflowRequest.GcpBlobConfig
	blobStorageS3Config := workflowRequest.BlobStorageS3Config
	cloudStorageKey := impl.ciConfig.DefaultBuildLogsKeyPrefix + "/" + workflowRequest.WorkflowNamePrefix
	var s3Artifact *v1alpha1.S3Artifact
	var gcsArtifact *v1alpha1.GCSArtifact
	if blobStorageConfigured && blobStorageS3Config != nil {
		s3CompatibleEndpointUrl := blobStorageS3Config.EndpointUrl
		if s3CompatibleEndpointUrl == "" {
			s3CompatibleEndpointUrl = "s3.amazonaws.com"
		} else {
			parsedUrl, err := url.Parse(s3CompatibleEndpointUrl)
			if err != nil {
				impl.Logger.Errorw("error occurred while parsing s3CompatibleEndpointUrl, ", "s3CompatibleEndpointUrl", s3CompatibleEndpointUrl, "err", err)
			} else {
				s3CompatibleEndpointUrl = parsedUrl.Host
			}
		}
		isInsecure := blobStorageS3Config.IsInSecure

		var accessKeySelector *v12.SecretKeySelector
		var secretKeySelector *v12.SecretKeySelector
		if blobStorageS3Config.AccessKey != "" {
			accessKeySelector = &v12.SecretKeySelector{
				Key: "accessKey",
				LocalObjectReference: v12.LocalObjectReference{
					Name: "workflow-minio-cred",
				},
			}
			secretKeySelector = &v12.SecretKeySelector{
				Key: "secretKey",
				LocalObjectReference: v12.LocalObjectReference{
					Name: "workflow-minio-cred",
				},
			}
		}
		s3Artifact = &v1alpha1.S3Artifact{
			Key: cloudStorageKey,
			S3Bucket: v1alpha1.S3Bucket{
				Endpoint:        s3CompatibleEndpointUrl,
				AccessKeySecret: accessKeySelector,
				SecretKeySecret: secretKeySelector,
				Bucket:          blobStorageS3Config.CiLogBucketName,
				Region:          blobStorageS3Config.CiLogRegion,
				Insecure:        &isInsecure,
			},
		}
	} else if blobStorageConfigured && gcpBlobConfig != nil {
		gcsArtifact = &v1alpha1.GCSArtifact{
			Key: cloudStorageKey,
			GCSBucket: v1alpha1.GCSBucket{
				Bucket: gcpBlobConfig.LogBucketName,
				ServiceAccountKeySecret: &v12.SecretKeySelector{
					Key: "secretKey",
					LocalObjectReference: v12.LocalObjectReference{
						Name: "workflow-minio-cred",
					},
				},
			},
		}
	}
<<<<<<< HEAD

=======
>>>>>>> 83facbd5
	//getting all cm/cs to be used by default
	globalCmCsConfigs, err := impl.globalCMCSService.FindAllActive()
	if err != nil {
		impl.Logger.Errorw("error in getting all global cm/cs config", "err", err)
		return nil, err
	}
	for i := range globalCmCsConfigs {
		globalCmCsConfigs[i].Name = globalCmCsConfigs[i].Name + "-" + strconv.Itoa(workflowRequest.WorkflowId)
	}

	configsMapping := make(map[string]string)
	secretsMapping := make(map[string]string)

	var volumes []v12.Volume
	var steps []v1alpha1.ParallelSteps

	cmIndex := 0
	csIndex := 0

	entryPoint := CI_WORKFLOW_NAME
	if len(globalCmCsConfigs) > 0 {
		entryPoint = CI_WORKFLOW_WITH_STAGES
		for _, config := range globalCmCsConfigs {
			if config.ConfigType == CM_TYPE_CONFIG {
				ownerDelete := true
				cmBody := v12.ConfigMap{
					TypeMeta: v1.TypeMeta{
						Kind:       "ConfigMap",
						APIVersion: "v1",
					},
					ObjectMeta: v1.ObjectMeta{
						Name: config.Name,
						OwnerReferences: []v1.OwnerReference{{
							APIVersion:         "argoproj.io/v1alpha1",
							Kind:               "Workflow",
							Name:               "{{workflow.name}}",
							UID:                "{{workflow.uid}}",
							BlockOwnerDeletion: &ownerDelete,
						}},
					},
					Data: config.Data,
				}
				cmJson, err := json.Marshal(cmBody)
				if err != nil {
					impl.Logger.Errorw("error in building json", "err", err)
					return nil, err
				}
				configsMapping[config.Name] = string(cmJson)

				//by default considering volume type; in future when other type support is added to update if condition here
				volumes = append(volumes, v12.Volume{
					Name: config.Name + "-vol",
					VolumeSource: v12.VolumeSource{
						ConfigMap: &v12.ConfigMapVolumeSource{
							LocalObjectReference: v12.LocalObjectReference{
								Name: config.Name,
							},
						},
					},
				})

				steps = append(steps, v1alpha1.ParallelSteps{
					Steps: []v1alpha1.WorkflowStep{
						{
							Name:     "create-env-cm-" + strconv.Itoa(cmIndex),
							Template: "cm-" + strconv.Itoa(cmIndex),
						},
					},
				})
				cmIndex++
			} else if config.ConfigType == CS_TYPE_CONFIG {
				secretDataMap := make(map[string][]byte)
				for key, value := range config.Data {
					secretDataMap[key] = []byte(value)
				}
				ownerDelete := true
				secretObject := v12.Secret{
					TypeMeta: v1.TypeMeta{
						Kind:       "Secret",
						APIVersion: "v1",
					},
					ObjectMeta: v1.ObjectMeta{
						Name: config.Name,
						OwnerReferences: []v1.OwnerReference{{
							APIVersion:         "argoproj.io/v1alpha1",
							Kind:               "Workflow",
							Name:               "{{workflow.name}}",
							UID:                "{{workflow.uid}}",
							BlockOwnerDeletion: &ownerDelete,
						}},
					},
					Data: secretDataMap,
					Type: "Opaque",
				}
				secretJson, err := json.Marshal(secretObject)
				if err != nil {
					impl.Logger.Errorw("error in building json", "err", err)
					return nil, err
				}
				secretsMapping[config.Name] = string(secretJson)
				//by default considering volume type; in future when other type support is added to update if condition here
				volumes = append(volumes, v12.Volume{
					Name: config.Name + "-vol",
					VolumeSource: v12.VolumeSource{
						Secret: &v12.SecretVolumeSource{
							SecretName: config.Name,
						},
					},
				})

				steps = append(steps, v1alpha1.ParallelSteps{
					Steps: []v1alpha1.WorkflowStep{
						{
							Name:     "create-env-sec-" + strconv.Itoa(csIndex),
							Template: "sec-" + strconv.Itoa(csIndex),
						},
					},
				})
				csIndex++
			}

		}
	}

	var templates []v1alpha1.Template
	cmIndex = 0
	csIndex = 0
	if len(configsMapping) > 0 {
		for _, manifest := range configsMapping {
			templates = append(templates, v1alpha1.Template{
				Name: "cm-" + strconv.Itoa(cmIndex),
				Resource: &v1alpha1.ResourceTemplate{
					Action:            "create",
					SetOwnerReference: true,
					Manifest:          manifest,
				},
			})
			cmIndex++
		}
	}
	if len(secretsMapping) > 0 {
		for _, manifest := range secretsMapping {
			templates = append(templates, v1alpha1.Template{
				Name: "sec-" + strconv.Itoa(csIndex),
				Resource: &v1alpha1.ResourceTemplate{
					Action:            "create",
					SetOwnerReference: true,
					Manifest:          manifest,
				},
			})
			csIndex++
		}
	}
	steps = append(steps, v1alpha1.ParallelSteps{
		Steps: []v1alpha1.WorkflowStep{
			{
				Name:     "run-wf",
				Template: CI_WORKFLOW_NAME,
			},
		},
	})
	templates = append(templates, v1alpha1.Template{
		Name:  CI_WORKFLOW_WITH_STAGES,
		Steps: steps,
	})

	ciTemplate := v1alpha1.Template{
		Name: CI_WORKFLOW_NAME,
		Container: &v12.Container{
			Env:   containerEnvVariables,
			Image: workflowRequest.CiImage, //TODO need to check whether trigger buildx image or normal image
			Args:  []string{string(workflowJson)},
			SecurityContext: &v12.SecurityContext{
				Privileged: &privileged,
			},
			Resources: v12.ResourceRequirements{
				Limits: v12.ResourceList{
					"cpu":    resource.MustParse(limitCpu),
					"memory": resource.MustParse(limitMem),
				},
				Requests: v12.ResourceList{
					"cpu":    resource.MustParse(reqCpu),
					"memory": resource.MustParse(reqMem),
				},
			},
			Ports: []v12.ContainerPort{{
				//exposed for user specific data from ci container
				Name:          "app-data",
				ContainerPort: 9102,
			}},
		},
		ActiveDeadlineSeconds: &intstr.IntOrString{
			IntVal: int32(workflowRequest.ActiveDeadlineSeconds),
		},
		ArchiveLocation: &v1alpha1.ArtifactLocation{
			ArchiveLogs: &archiveLogs,
			S3:          s3Artifact,
			GCS:         gcsArtifact,
		},
	}

	for _, config := range globalCmCsConfigs {
		//by default considering volume type; in future when other type support is added to update if condition here
		ciTemplate.Container.VolumeMounts = append(ciTemplate.Container.VolumeMounts, v12.VolumeMount{
			Name:      config.Name + "-vol",
			MountPath: config.MountPath,
		})
	}

	templates = append(templates, ciTemplate)
	var (
		ciWorkflow = v1alpha1.Workflow{
			ObjectMeta: v1.ObjectMeta{
				GenerateName: workflowRequest.WorkflowNamePrefix + "-",
				Labels:       map[string]string{"devtron.ai/workflow-purpose": "ci"},
			},
			Spec: v1alpha1.WorkflowSpec{
				ServiceAccountName: impl.ciConfig.WorkflowServiceAccount,
				//NodeSelector:            map[string]string{impl.ciConfig.TaintKey: impl.ciConfig.TaintValue},
				//Tolerations:             []v12.Toleration{{Key: impl.ciConfig.TaintKey, Value: impl.ciConfig.TaintValue, Operator: v12.TolerationOpEqual, Effect: v12.TaintEffectNoSchedule}},
				Entrypoint: entryPoint,
				TTLStrategy: &v1alpha1.TTLStrategy{
					SecondsAfterCompletion: &ttl,
				},
				Templates: templates,
				Volumes:   volumes,
			},
		}
	)
	if impl.ciConfig.TaintKey != "" || impl.ciConfig.TaintValue != "" {
		ciWorkflow.Spec.Tolerations = []v12.Toleration{{Key: impl.ciConfig.TaintKey, Value: impl.ciConfig.TaintValue, Operator: v12.TolerationOpEqual, Effect: v12.TaintEffectNoSchedule}}
	}
	if len(impl.ciConfig.NodeLabel) > 0 {
		ciWorkflow.Spec.NodeSelector = impl.ciConfig.NodeLabel
	}
	wfTemplate, err := json.Marshal(ciWorkflow)
	if err != nil {
		impl.Logger.Errorw("marshal error", "err", err)
	}
	impl.Logger.Debug("---->", string(wfTemplate))

	createdWf, err := wfClient.Create(context.Background(), &ciWorkflow, v1.CreateOptions{}) // submit the hello world workflow
	impl.Logger.Debug("workflow submitted: " + createdWf.Name)
	impl.checkErr(err)
	return createdWf, err
}

func (impl *WorkflowServiceImpl) getClientInstance(namespace string) (v1alpha12.WorkflowInterface, error) {
	clientSet, err := versioned.NewForConfig(impl.config)
	if err != nil {
		impl.Logger.Errorw("err on get client instance", "err", err)
		return nil, err
	}
	wfClient := clientSet.ArgoprojV1alpha1().Workflows(namespace) // create the workflow client
	return wfClient, nil
}

func (impl *WorkflowServiceImpl) GetWorkflow(name string, namespace string) (*v1alpha1.Workflow, error) {
	impl.Logger.Debug("getting wf", name)
	wfClient, err := impl.getClientInstance(namespace)
	if err != nil {
		impl.Logger.Errorw("cannot build wf client", "err", err)
		return nil, err
	}
	workflow, err := wfClient.Get(context.Background(), name, v1.GetOptions{})
	return workflow, err
}

func (impl *WorkflowServiceImpl) TerminateWorkflow(name string, namespace string) error {
	impl.Logger.Debugw("terminating wf", "name", name)
	wfClient, err := impl.getClientInstance(namespace)
	if err != nil {
		impl.Logger.Errorw("cannot build wf client", "err", err)
		return err
	}
	err = util.TerminateWorkflow(context.Background(), wfClient, name)
	return err
}

func (impl *WorkflowServiceImpl) UpdateWorkflow(wf *v1alpha1.Workflow) (*v1alpha1.Workflow, error) {
	impl.Logger.Debugw("updating wf", "name", wf.Name)
	wfClient, err := impl.getClientInstance(wf.Namespace)
	if err != nil {
		impl.Logger.Errorw("cannot build wf client", "err", err)
		return nil, err
	}
	updatedWf, err := wfClient.Update(context.Background(), wf, v1.UpdateOptions{})
	if err != nil {
		impl.Logger.Errorw("cannot update wf ", "err", err)
		return nil, err
	}
	impl.Logger.Debugw("updated wf", "name", wf.Name)
	return updatedWf, err
}

func (impl *WorkflowServiceImpl) ListAllWorkflows(namespace string) (*v1alpha1.WorkflowList, error) {
	impl.Logger.Debug("listing all wfs")
	wfClient, err := impl.getClientInstance(namespace)
	if err != nil {
		impl.Logger.Errorw("cannot build wf client", "err", err)
		return nil, err
	}
	workflowList, err := wfClient.List(context.Background(), v1.ListOptions{})
	return workflowList, err
}

func (impl *WorkflowServiceImpl) DeleteWorkflow(wfName string, namespace string) error {
	impl.Logger.Debugw("deleting wf", "name", wfName)
	wfClient, err := impl.getClientInstance(namespace)
	if err != nil {
		impl.Logger.Errorw("cannot build wf client", "err", err)
		return err
	}
	err = wfClient.Delete(context.Background(), wfName, v1.DeleteOptions{})
	return err
}

func (impl *WorkflowServiceImpl) checkErr(err error) {
	if err != nil {
		impl.Logger.Errorw("error", "error:", err)
	}
}<|MERGE_RESOLUTION|>--- conflicted
+++ resolved
@@ -113,10 +113,7 @@
 	RefPlugins                 []*bean2.RefPluginObject          `json:"refPlugins"`
 	AppName                    string                            `json:"appName"`
 	TriggerByAuthor            string                            `json:"triggerByAuthor"`
-<<<<<<< HEAD
-=======
 	DockerBuildOptions         string                   `json:"dockerBuildOptions"`
->>>>>>> 83facbd5
 }
 
 const (
@@ -288,10 +285,6 @@
 			},
 		}
 	}
-<<<<<<< HEAD
-
-=======
->>>>>>> 83facbd5
 	//getting all cm/cs to be used by default
 	globalCmCsConfigs, err := impl.globalCMCSService.FindAllActive()
 	if err != nil {
