--- conflicted
+++ resolved
@@ -1383,10 +1383,9 @@
 
 	if location == "" {
 		chartYaml, err := impl.ReadChartMetaDataForLocation(temporaryChartWorkingDir, fileName)
-<<<<<<< HEAD
 		var errorList error
 		if err != nil {
-			impl.logger.Errorw("Chart yaml file not found")
+			impl.logger.Errorw("Chart yaml file or content not found")
 			errorList = err
 		}
 
@@ -1405,12 +1404,6 @@
 			return chartInfo, errorList
 		}
 
-=======
-		if err != nil {
-			impl.logger.Errorw("Chart yaml file or content not found")
-			return chartInfo, err
-		}
->>>>>>> b5785a53
 		chartName = chartYaml.Name
 		chartVersion = chartYaml.Version
 		chartInfo.Description = chartYaml.Description
