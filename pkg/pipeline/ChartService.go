/*
 * Copyright (c) 2020 Devtron Labs
 *
 * Licensed under the Apache License, Version 2.0 (the "License");
 * you may not use this file except in compliance with the License.
 * You may obtain a copy of the License at
 *
 *    http://www.apache.org/licenses/LICENSE-2.0
 *
 * Unless required by applicable law or agreed to in writing, software
 * distributed under the License is distributed on an "AS IS" BASIS,
 * WITHOUT WARRANTIES OR CONDITIONS OF ANY KIND, either express or implied.
 * See the License for the specific language governing permissions and
 * limitations under the License.
 *
 */

package pipeline

import (
	"bytes"
	"context"
	"encoding/json"
	"fmt"
	"github.com/devtron-labs/devtron/internal/constants"

	"github.com/devtron-labs/devtron/internal/sql/repository/app"
	chartRepoRepository "github.com/devtron-labs/devtron/pkg/chartRepo/repository"
	"github.com/devtron-labs/devtron/pkg/pipeline/history"

	repository4 "github.com/devtron-labs/devtron/pkg/cluster/repository"
	"github.com/devtron-labs/devtron/pkg/sql"
	dirCopy "github.com/otiai10/copy"
	"io/ioutil"
	"net/http"
	"os"
	"path"
	"path/filepath"
	"strconv"
	"strings"
	"time"

	repository2 "github.com/argoproj/argo-cd/pkg/apiclient/repository"
	"github.com/argoproj/argo-cd/pkg/apis/application/v1alpha1"
	"github.com/devtron-labs/devtron/client/argocdServer/repository"
	"github.com/devtron-labs/devtron/internal/sql/models"
	repository3 "github.com/devtron-labs/devtron/internal/sql/repository"
	"github.com/devtron-labs/devtron/internal/sql/repository/chartConfig"
	"github.com/devtron-labs/devtron/internal/sql/repository/pipelineConfig"
	"github.com/devtron-labs/devtron/internal/util"
	util2 "github.com/devtron-labs/devtron/util"
	"github.com/ghodss/yaml"
	"github.com/go-pg/pg"
	"github.com/juju/errors"
	"github.com/xeipuuv/gojsonschema"
	"go.uber.org/zap"
	"k8s.io/helm/pkg/chartutil"
	"k8s.io/helm/pkg/proto/hapi/chart"
)

type TemplateRequest struct {
	Id                      int             `json:"id"  validate:"number"`
	AppId                   int             `json:"appId,omitempty"  validate:"number,required"`
	RefChartTemplate        string          `json:"refChartTemplate,omitempty"`
	RefChartTemplateVersion string          `json:"refChartTemplateVersion,omitempty"`
	ChartRepositoryId       int             `json:"chartRepositoryId,omitempty"`
	ValuesOverride          json.RawMessage `json:"valuesOverride,omitempty" validate:"required"` //json format user value
	DefaultAppOverride      json.RawMessage `json:"defaultAppOverride,omitempty"`                 //override values available
	ChartRefId              int             `json:"chartRefId,omitempty"  validate:"number"`
	Latest                  bool            `json:"latest"`
	IsAppMetricsEnabled     bool            `json:"isAppMetricsEnabled"`
	Schema                  json.RawMessage `json:"schema"`
	Readme                  string          `json:"readme"`
	UserId                  int32           `json:"-"`
}

type AppMetricEnableDisableRequest struct {
	AppId               int   `json:"appId,omitempty"`
	EnvironmentId       int   `json:"environmentId,omitempty"`
	IsAppMetricsEnabled bool  `json:"isAppMetricsEnabled"`
	UserId              int32 `json:"-"`
}

type ChartUpgradeRequest struct {
	ChartRefId int   `json:"chartRefId"  validate:"number"`
	All        bool  `json:"all"`
	AppIds     []int `json:"appIds"`
	UserId     int32 `json:"-"`
}

type PipelineConfigRequest struct {
	Id                   int             `json:"id"  validate:"number"`
	AppId                int             `json:"appId,omitempty"  validate:"number,required"`
	EnvConfigOverrideId  int             `json:"envConfigOverrideId,omitempty"`
	PipelineConfigValues json.RawMessage `json:"pipelineConfigValues,omitempty" validate:"required"` //json format user value
	PipelineId           int             `json:"PipelineId,omitempty"`
	Latest               bool            `json:"latest"`
	Previous             bool            `json:"previous"`
	EnvId                int             `json:"envId,omitempty"`
	ManualReviewed       bool            `json:"manualReviewed" validate:"required"`
	UserId               int32           `json:"-"`
}
type PipelineConfigRequestResponse struct {
	LatestPipelineConfigRequest   PipelineConfigRequest `json:"latestPipelineConfigRequest"`
	PreviousPipelineConfigRequest PipelineConfigRequest `json:"previousPipelineConfigRequest"`
}

type AppConfigResponse struct {
	//DefaultAppConfig  json.RawMessage `json:"defaultAppConfig"`
	//AppConfig         TemplateRequest            `json:"appConfig"`
	LatestAppConfig   TemplateRequest `json:"latestAppConfig"`
	PreviousAppConfig TemplateRequest `json:"previousAppConfig"`
}

type DefaultChart string

type ChartService interface {
	Create(templateRequest TemplateRequest, ctx context.Context) (chart *TemplateRequest, err error)
	CreateChartFromEnvOverride(templateRequest TemplateRequest, ctx context.Context) (chart *TemplateRequest, err error)
	FindLatestChartForAppByAppId(appId int) (chartTemplate *TemplateRequest, err error)
	GetByAppIdAndChartRefId(appId int, chartRefId int) (chartTemplate *TemplateRequest, err error)
	GetAppOverrideForDefaultTemplate(chartRefId int) (map[string]interface{}, error)
	UpdateAppOverride(templateRequest *TemplateRequest) (*TemplateRequest, error)
	IsReadyToTrigger(appId int, envId int, pipelineId int) (IsReady, error)
	ChartRefAutocomplete() ([]chartRef, error)
	ChartRefAutocompleteForAppOrEnv(appId int, envId int) (*chartRefResponse, error)
	FindPreviousChartByAppId(appId int) (chartTemplate *TemplateRequest, err error)
	UpgradeForApp(appId int, chartRefId int, newAppOverride map[string]interface{}, userId int32, ctx context.Context) (bool, error)
	AppMetricsEnableDisable(appMetricRequest AppMetricEnableDisableRequest) (*AppMetricEnableDisableRequest, error)
	DeploymentTemplateValidate(templatejson interface{}, chartRefId int) (bool, error)
	JsonSchemaExtractFromFile(chartRefId int) (map[string]interface{}, error)
	GetSchemaAndReadmeForTemplateByChartRefId(chartRefId int) (schema []byte, readme []byte, err error)
	ExtractChartIfMissing(chartData []byte, refChartDir string, location string) (*ChartDataInfo, error)
	CheckChartExists(chartRefId int) error
	GetLocationFromChartNameAndVersion(chartName string, chartVersion string) string
	ValidateUploadedFileFormat(fileName string) error
	ReadChartMetaDataForLocation(chartDir string, fileName string) (*ChartYamlStruct, error)
	RegisterInArgo(chartGitAttribute *util.ChartGitAttribute, ctx context.Context) error
	FetchChartInfoByFlag(userUploaded bool) ([]*ChartDto, error)
	CheckCustomChartByAppId(id int) (bool, error)
}
type ChartServiceImpl struct {
	chartRepository                  chartRepoRepository.ChartRepository
	logger                           *zap.SugaredLogger
	repoRepository                   chartRepoRepository.ChartRepoRepository
	chartTemplateService             util.ChartTemplateService
	pipelineGroupRepository          app.AppRepository
	mergeUtil                        util.MergeUtil
	repositoryService                repository.ServiceClient
	refChartDir                      chartRepoRepository.RefChartDir
	defaultChart                     DefaultChart
	chartRefRepository               chartRepoRepository.ChartRefRepository
	envOverrideRepository            chartConfig.EnvConfigOverrideRepository
	pipelineConfigRepository         chartConfig.PipelineConfigRepository
	configMapRepository              chartConfig.ConfigMapRepository
	environmentRepository            repository4.EnvironmentRepository
	pipelineRepository               pipelineConfig.PipelineRepository
	appLevelMetricsRepository        repository3.AppLevelMetricsRepository
	envLevelAppMetricsRepository     repository3.EnvLevelAppMetricsRepository
	client                           *http.Client
	deploymentTemplateHistoryService history.DeploymentTemplateHistoryService
}

func NewChartServiceImpl(chartRepository chartRepoRepository.ChartRepository,
	logger *zap.SugaredLogger,
	chartTemplateService util.ChartTemplateService,
	repoRepository chartRepoRepository.ChartRepoRepository,
	pipelineGroupRepository app.AppRepository,
	refChartDir chartRepoRepository.RefChartDir,
	defaultChart DefaultChart,
	mergeUtil util.MergeUtil,
	repositoryService repository.ServiceClient,
	chartRefRepository chartRepoRepository.ChartRefRepository,
	envOverrideRepository chartConfig.EnvConfigOverrideRepository,
	pipelineConfigRepository chartConfig.PipelineConfigRepository,
	configMapRepository chartConfig.ConfigMapRepository,
	environmentRepository repository4.EnvironmentRepository,
	pipelineRepository pipelineConfig.PipelineRepository,
	appLevelMetricsRepository repository3.AppLevelMetricsRepository,
	envLevelAppMetricsRepository repository3.EnvLevelAppMetricsRepository,
	client *http.Client,
	deploymentTemplateHistoryService history.DeploymentTemplateHistoryService) *ChartServiceImpl {
	return &ChartServiceImpl{
		chartRepository:                  chartRepository,
		logger:                           logger,
		chartTemplateService:             chartTemplateService,
		repoRepository:                   repoRepository,
		pipelineGroupRepository:          pipelineGroupRepository,
		mergeUtil:                        mergeUtil,
		refChartDir:                      refChartDir,
		defaultChart:                     defaultChart,
		repositoryService:                repositoryService,
		chartRefRepository:               chartRefRepository,
		envOverrideRepository:            envOverrideRepository,
		pipelineConfigRepository:         pipelineConfigRepository,
		configMapRepository:              configMapRepository,
		environmentRepository:            environmentRepository,
		pipelineRepository:               pipelineRepository,
		appLevelMetricsRepository:        appLevelMetricsRepository,
		envLevelAppMetricsRepository:     envLevelAppMetricsRepository,
		client:                           client,
		deploymentTemplateHistoryService: deploymentTemplateHistoryService,
	}
}

func (impl ChartServiceImpl) GetSchemaAndReadmeForTemplateByChartRefId(chartRefId int) ([]byte, []byte, error) {
	refChart, _, err, _ := impl.getRefChart(TemplateRequest{ChartRefId: chartRefId})
	if err != nil {
		impl.logger.Errorw("error in getting refChart", "err", err, "chartRefId", chartRefId)
		return nil, nil, err
	}
	var schemaByte []byte
	var readmeByte []byte
	schemaByte, err = ioutil.ReadFile(filepath.Clean(filepath.Join(refChart, "schema.json")))
	if err != nil {
		impl.logger.Errorw("error in reading schema.json file for refChart", "err", err, "chartRefId", chartRefId)
	}
	readmeByte, err = ioutil.ReadFile(filepath.Clean(filepath.Join(refChart, "README.md")))
	if err != nil {
		impl.logger.Errorw("error in reading readme file for refChart", "err", err, "chartRefId", chartRefId)
	}
	return schemaByte, readmeByte, nil
}

func (impl ChartServiceImpl) GetAppOverrideForDefaultTemplate(chartRefId int) (map[string]interface{}, error) {
	err := impl.CheckChartExists(chartRefId)
	if err != nil {
		impl.logger.Errorw("error in getting missing chart for chartRefId", "err", err, "chartRefId")
		return nil, err
	}

	refChart, _, err, _ := impl.getRefChart(TemplateRequest{ChartRefId: chartRefId})
	if err != nil {
		return nil, err
	}
	appOverrideByte, err := ioutil.ReadFile(filepath.Clean(filepath.Join(refChart, "app-values.yaml")))
	if err != nil {
		return nil, err
	}
	appOverrideByte, err = yaml.YAMLToJSON(appOverrideByte)
	if err != nil {
		return nil, err
	}
	envOverrideByte, err := ioutil.ReadFile(filepath.Clean(filepath.Join(refChart, "env-values.yaml")))
	if err != nil {
		return nil, err
	}
	envOverrideByte, err = yaml.YAMLToJSON(envOverrideByte)
	if err != nil {
		return nil, err
	}

	merged, err := impl.mergeUtil.JsonPatch(appOverrideByte, []byte(envOverrideByte))
	if err != nil {
		return nil, err
	}

	appOverride := json.RawMessage(merged)
	messages := make(map[string]interface{})
	messages["defaultAppOverride"] = appOverride
	return messages, nil
}

type AppMetricsEnabled struct {
	AppMetrics bool `json:"app-metrics"`
}

func (impl ChartServiceImpl) Create(templateRequest TemplateRequest, ctx context.Context) (*TemplateRequest, error) {
	err := impl.CheckChartExists(templateRequest.ChartRefId)
	if err != nil {
		impl.logger.Errorw("error in getting missing chart for chartRefId", "err", err, "chartRefId")
		return nil, err
	}
	chartMeta, err := impl.getChartMetaData(templateRequest)
	if err != nil {
		return nil, err
	}

	//save chart
	// 1. create chart, 2. push in repo, 3. add value of chart variable 4. save chart
	chartRepo, err := impl.getChartRepo(templateRequest)
	if err != nil {
		impl.logger.Errorw("error in fetching chart repo detail", "req", templateRequest)
		return nil, err
	}

	refChart, templateName, err, chartversion := impl.getRefChart(templateRequest)
	if err != nil {
		return nil, err
	}

	chartMajorVersion, chartMinorVersion, err := util2.ExtractChartVersion(chartversion)
	if err != nil {
		impl.logger.Errorw("chart version parsing", "err", err)
		return nil, err
	}

	existingChart, _ := impl.chartRepository.FindChartByAppIdAndRefId(templateRequest.AppId, templateRequest.ChartRefId)
	if existingChart != nil && existingChart.Id > 0 {
		return nil, fmt.Errorf("this reference chart already has added to appId %d refId %d", templateRequest.AppId, templateRequest.Id)
	}

	// STARTS
	currentLatestChart, err := impl.chartRepository.FindLatestChartForAppByAppId(templateRequest.AppId)
	if err != nil && pg.ErrNoRows != err {
		return nil, err
	}
	gitRepoUrl := ""
	impl.logger.Debugw("current latest chart in db", "chartId", currentLatestChart.Id)
	if currentLatestChart.Id > 0 {
		impl.logger.Debugw("updating env and pipeline config which are currently latest in db", "chartId", currentLatestChart.Id)

		impl.logger.Debug("updating all other charts which are not latest but may be set previous true, setting previous=false")
		//step 2
		noLatestCharts, err := impl.chartRepository.FindNoLatestChartForAppByAppId(templateRequest.AppId)
		for _, noLatestChart := range noLatestCharts {
			if noLatestChart.Id != templateRequest.Id {

				noLatestChart.Latest = false // these are already false by d way
				noLatestChart.Previous = false
				err = impl.chartRepository.Update(noLatestChart)
				if err != nil {
					return nil, err
				}
			}
		}

		impl.logger.Debug("now going to update latest entry in db to false and previous flag = true")
		// now finally update latest entry in db to false and previous true
		currentLatestChart.Latest = false // these are already false by d way
		currentLatestChart.Previous = true
		err = impl.chartRepository.Update(currentLatestChart)
		if err != nil {
			return nil, err
		}
		gitRepoUrl = currentLatestChart.GitRepoUrl
	}
	// ENDS

	impl.logger.Debug("now finally create new chart and make it latest entry in db and previous flag = true")

	version, err := impl.getNewVersion(chartRepo.Name, chartMeta.Name, refChart)
	chartMeta.Version = version
	if err != nil {
		return nil, err
	}
	chartValues, _, err := impl.chartTemplateService.FetchValuesFromReferenceChart(chartMeta, refChart, templateName, templateRequest.UserId)
	if err != nil {
		return nil, err
	}
	chartLocation := filepath.Join(templateName, version)
	override, err := templateRequest.ValuesOverride.MarshalJSON()
	if err != nil {
		return nil, err
	}
	valuesJson, err := yaml.YAMLToJSON([]byte(chartValues.Values))
	if err != nil {
		return nil, err
	}
	merged, err := impl.mergeUtil.JsonPatch(valuesJson, []byte(templateRequest.ValuesOverride))
	if err != nil {
		return nil, err
	}

	dst := new(bytes.Buffer)
	err = json.Compact(dst, override)
	if err != nil {
		return nil, err
	}
	override = dst.Bytes()
	chart := &chartRepoRepository.Chart{
		AppId:                   templateRequest.AppId,
		ChartRepoId:             chartRepo.Id,
		Values:                  string(merged),
		GlobalOverride:          string(override),
		ReleaseOverride:         chartValues.ReleaseOverrides, //image descriptor template
		PipelineOverride:        chartValues.PipelineOverrides,
		ImageDescriptorTemplate: chartValues.ImageDescriptorTemplate,
		ChartName:               chartMeta.Name,
		ChartRepo:               chartRepo.Name,
		ChartRepoUrl:            chartRepo.Url,
		ChartVersion:            chartMeta.Version,
		Status:                  models.CHARTSTATUS_NEW,
		Active:                  true,
		ChartLocation:           chartLocation,
		GitRepoUrl:              gitRepoUrl,
		ReferenceTemplate:       templateName,
		ChartRefId:              templateRequest.ChartRefId,
		Latest:                  true,
		Previous:                false,
		AuditLog:                sql.AuditLog{CreatedBy: templateRequest.UserId, CreatedOn: time.Now(), UpdatedOn: time.Now(), UpdatedBy: templateRequest.UserId},
	}

	err = impl.chartRepository.Save(chart)
	if err != nil {
		impl.logger.Errorw("error in saving chart ", "chart", chart, "error", err)
		//If found any error, rollback chart museum
		return nil, err
	}

	//creating history entry for deployment template
	//TODO : remove default value(false) app metrics flag for history when app metrics request is combined with template save request
	appLevelAppMetricsEnabled := false
	appLevelMetrics, err := impl.appLevelMetricsRepository.FindByAppId(templateRequest.AppId)
	if err != nil && err != pg.ErrNoRows {
		impl.logger.Errorw("error in getting app level metrics app level", "error", err)
	} else if err == nil {
		appLevelAppMetricsEnabled = appLevelMetrics.AppMetrics
	}
	err = impl.deploymentTemplateHistoryService.CreateDeploymentTemplateHistoryFromGlobalTemplate(chart, nil, appLevelAppMetricsEnabled)
	if err != nil {
		impl.logger.Errorw("error in creating entry for deployment template history", "err", err, "chart", chart)
		return nil, err
	}
	if !(chartMajorVersion >= 3 && chartMinorVersion >= 1) {
		appMetricsRequest := AppMetricEnableDisableRequest{UserId: templateRequest.UserId, AppId: templateRequest.AppId, IsAppMetricsEnabled: false}
		_, err = impl.updateAppLevelMetrics(&appMetricsRequest)
		if err != nil {
			impl.logger.Errorw("err while disable app metrics for lower versions", "err", err)
			return nil, err
		}
	}

	chartVal, err := impl.chartAdaptor(chart, appLevelMetrics)
	return chartVal, err
}

func (impl ChartServiceImpl) CreateChartFromEnvOverride(templateRequest TemplateRequest, ctx context.Context) (*TemplateRequest, error) {
	err := impl.CheckChartExists(templateRequest.ChartRefId)
	if err != nil {
		impl.logger.Errorw("error in getting missing chart for chartRefId", "err", err, "chartRefId")
		return nil, err
	}

	chartMeta, err := impl.getChartMetaData(templateRequest)
	if err != nil {
		return nil, err
	}

	appMetrics := templateRequest.IsAppMetricsEnabled

	//save chart
	// 1. create chart, 2. push in repo, 3. add value of chart variable 4. save chart
	chartRepo, err := impl.getChartRepo(templateRequest)
	if err != nil {
		impl.logger.Errorw("error in fetching chart repo detail", "req", templateRequest, "err", err)
		return nil, err
	}

	refChart, templateName, err, chartversion := impl.getRefChart(templateRequest)
	if err != nil {
		return nil, err
	}

	chartMajorVersion, chartMinorVersion, err := util2.ExtractChartVersion(chartversion)
	if err != nil {
		impl.logger.Errorw("chart version parsing", "err", err)
		return nil, err
	}

	if appMetrics && !(chartMajorVersion >= 3 && chartMinorVersion >= 1) {
		impl.logger.Error("cannot enable app metrics for older chart versions < 3.1.0")
		return nil, errors.New("cannot enable app metrics for older chart versions < 3.1.0")
	}

	impl.logger.Debug("now finally create new chart and make it latest entry in db and previous flag = true")
	version, err := impl.getNewVersion(chartRepo.Name, chartMeta.Name, refChart)
	chartMeta.Version = version
	if err != nil {
		return nil, err
	}
	chartValues, _, err := impl.chartTemplateService.FetchValuesFromReferenceChart(chartMeta, refChart, templateName, templateRequest.UserId)
	if err != nil {
		return nil, err
	}
	currentLatestChart, err := impl.chartRepository.FindLatestChartForAppByAppId(templateRequest.AppId)
	if err != nil && pg.ErrNoRows != err {
		return nil, err
	}
	chartLocation := filepath.Join(templateName, version)
	gitRepoUrl := ""
	if currentLatestChart.Id > 0 {
		gitRepoUrl = currentLatestChart.GitRepoUrl
	}
	override, err := templateRequest.ValuesOverride.MarshalJSON()
	if err != nil {
		return nil, err
	}
	valuesJson, err := yaml.YAMLToJSON([]byte(chartValues.Values))
	if err != nil {
		return nil, err
	}
	merged, err := impl.mergeUtil.JsonPatch(valuesJson, []byte(templateRequest.ValuesOverride))
	if err != nil {
		return nil, err
	}

	dst := new(bytes.Buffer)
	err = json.Compact(dst, override)
	if err != nil {
		return nil, err
	}
	override = dst.Bytes()
	chart := &chartRepoRepository.Chart{
		AppId:                   templateRequest.AppId,
		ChartRepoId:             chartRepo.Id,
		Values:                  string(merged),
		GlobalOverride:          string(override),
		ReleaseOverride:         chartValues.ReleaseOverrides,
		PipelineOverride:        chartValues.PipelineOverrides,
		ImageDescriptorTemplate: chartValues.ImageDescriptorTemplate,
		ChartName:               chartMeta.Name,
		ChartRepo:               chartRepo.Name,
		ChartRepoUrl:            chartRepo.Url,
		ChartVersion:            chartMeta.Version,
		Status:                  models.CHARTSTATUS_NEW,
		Active:                  true,
		ChartLocation:           chartLocation,
		GitRepoUrl:              gitRepoUrl,
		ReferenceTemplate:       templateName,
		ChartRefId:              templateRequest.ChartRefId,
		Latest:                  false,
		Previous:                false,
		AuditLog:                sql.AuditLog{CreatedBy: templateRequest.UserId, CreatedOn: time.Now(), UpdatedOn: time.Now(), UpdatedBy: templateRequest.UserId},
	}

	err = impl.chartRepository.Save(chart)
	if err != nil {
		impl.logger.Errorw("error in saving chart ", "chart", chart, "error", err)
		return nil, err
	}
	//creating history entry for deployment template
	//TODO : remove default value(false) app metrics flag for history when app metrics request is combined with template save request
	appLevelAppMetricsEnabled := false
	appLevelMetrics, err := impl.appLevelMetricsRepository.FindByAppId(templateRequest.AppId)
	if err != nil && err != pg.ErrNoRows {
		impl.logger.Errorw("error in getting app level metrics app level", "error", err)
	} else if err == nil {
		appLevelAppMetricsEnabled = appLevelMetrics.AppMetrics
	}
	err = impl.deploymentTemplateHistoryService.CreateDeploymentTemplateHistoryFromGlobalTemplate(chart, nil, appLevelAppMetricsEnabled)
	if err != nil {
		impl.logger.Errorw("error in creating entry for deployment template history", "err", err, "chart", chart)
		return nil, err
	}
	chartVal, err := impl.chartAdaptor(chart, appLevelMetrics)
	return chartVal, err
}

func (impl ChartServiceImpl) RegisterInArgo(chartGitAttribute *util.ChartGitAttribute, ctx context.Context) error {
	repo := &v1alpha1.Repository{
		Repo: chartGitAttribute.RepoUrl,
	}
	repo, err := impl.repositoryService.Create(ctx, &repository2.RepoCreateRequest{Repo: repo, Upsert: true})
	if err != nil {
		impl.logger.Errorw("error in creating argo Repository ", "err", err)
	}
	impl.logger.Infow("repo registered in argo", "name", chartGitAttribute.RepoUrl)
	return err
}

//converts db object to bean
func (impl ChartServiceImpl) chartAdaptor(chart *chartRepoRepository.Chart, appLevelMetrics *repository3.AppLevelMetrics) (*TemplateRequest, error) {
	var appMetrics bool
	if chart == nil || chart.Id == 0 {
		return &TemplateRequest{}, &util.ApiError{UserMessage: "no chart found"}
	}
	if appLevelMetrics != nil {
		appMetrics = appLevelMetrics.AppMetrics
	}
	return &TemplateRequest{
		RefChartTemplate:        chart.ReferenceTemplate,
		Id:                      chart.Id,
		AppId:                   chart.AppId,
		ChartRepositoryId:       chart.ChartRepoId,
		DefaultAppOverride:      json.RawMessage(chart.GlobalOverride),
		RefChartTemplateVersion: impl.getParentChartVersion(chart.ChartVersion),
		Latest:                  chart.Latest,
		ChartRefId:              chart.ChartRefId,
		IsAppMetricsEnabled:     appMetrics,
	}, nil
}

func (impl ChartServiceImpl) getChartMetaData(templateRequest TemplateRequest) (*chart.Metadata, error) {
	pg, err := impl.pipelineGroupRepository.FindById(templateRequest.AppId)
	if err != nil {
		impl.logger.Errorw("error in fetching pg", "id", templateRequest.AppId, "err", err)
	}
	metadata := &chart.Metadata{
		Name: pg.AppName,
	}
	return metadata, err
}
func (impl ChartServiceImpl) getRefChart(templateRequest TemplateRequest) (string, string, error, string) {
	var template string
	var version string

	if templateRequest.ChartRefId > 0 {
		chartRef, err := impl.chartRefRepository.FindById(templateRequest.ChartRefId)
		if err != nil {
			chartRef, err = impl.chartRefRepository.GetDefault()
			if err != nil {
				return "", "", err, ""
			}
		} else if chartRef.UserUploaded {
			refChartLocation := filepath.Join(string(impl.refChartDir), chartRef.Location)
			if _, err := os.Stat(refChartLocation); os.IsNotExist(err) {
<<<<<<< HEAD
				chartInfo, _ := impl.ExtractChartIfMissing(chartRef.ChartData, string(impl.refChartDir), chartRef.Location)
				if chartInfo.TemporaryFolder != "" {
=======
				chartInfo, err := impl.ExtractChartIfMissing(chartRef.ChartData, string(impl.refChartDir), chartRef.Location)
				if chartInfo != nil && chartInfo.TemporaryFolder != "" {
>>>>>>> bd9e91e3
					err1 := os.RemoveAll(chartInfo.TemporaryFolder)
					if err1 != nil {
						impl.logger.Errorw("error in deleting temp dir ", "err", err)
					}
				}
<<<<<<< HEAD
=======
				if err != nil {
					impl.logger.Errorw("Error regarding uploaded chart", "err", err)
					return "", "", err, ""
				}

>>>>>>> bd9e91e3
			}
		}
		template = chartRef.Location
		version = chartRef.Version
	} else {
		chartRef, err := impl.chartRefRepository.GetDefault()
		if err != nil {
			return "", "", err, ""
		}
		template = chartRef.Location
		version = chartRef.Version
	}

	//TODO VIKI- fetch from chart ref table
	chartPath := path.Join(string(impl.refChartDir), template)
	valid, err := chartutil.IsChartDir(chartPath)
	if err != nil || !valid {
		impl.logger.Errorw("invalid base chart", "dir", chartPath, "err", err)
		return "", "", err, ""
	}
	return chartPath, template, nil, version
}

func (impl ChartServiceImpl) getRefChartVersion(templateRequest TemplateRequest) (string, error) {
	var version string
	if templateRequest.ChartRefId > 0 {
		chartRef, err := impl.chartRefRepository.FindById(templateRequest.ChartRefId)
		if err != nil {
			chartRef, err = impl.chartRefRepository.GetDefault()
			if err != nil {
				return "", err
			}
		}
		version = chartRef.Version
	} else {
		chartRef, err := impl.chartRefRepository.GetDefault()
		if err != nil {
			return "", err
		}
		version = chartRef.Location
	}
	return version, nil
}

func (impl ChartServiceImpl) getChartRepo(templateRequest TemplateRequest) (*chartRepoRepository.ChartRepo, error) {
	if templateRequest.ChartRepositoryId == 0 {
		chartRepo, err := impl.repoRepository.GetDefault()
		if err != nil {
			impl.logger.Errorw("error in fetching default repo", "err", err)
			return nil, err
		}
		return chartRepo, err
	} else {
		chartRepo, err := impl.repoRepository.FindById(templateRequest.ChartRepositoryId)
		if err != nil {
			impl.logger.Errorw("error in fetching chart repo", "err", err, "id", templateRequest.ChartRepositoryId)
			return nil, err
		}
		return chartRepo, err
	}
}

func (impl ChartServiceImpl) getParentChartVersion(childVersion string) string {
	placeholders := strings.Split(childVersion, ".")
	return fmt.Sprintf("%s.%s.0", placeholders[0], placeholders[1])
}

//this method is not thread safe
func (impl ChartServiceImpl) getNewVersion(chartRepo, chartName, refChartLocation string) (string, error) {
	parentVersion, err := impl.chartTemplateService.GetChartVersion(refChartLocation)
	if err != nil {
		return "", err
	}
	placeholders := strings.Split(parentVersion, ".")
	if len(placeholders) != 3 {
		return "", fmt.Errorf("invalid parent chart version %s", parentVersion)
	}

	currentVersion, err := impl.chartRepository.FindCurrentChartVersion(chartRepo, chartName, placeholders[0]+"."+placeholders[1])
	if err != nil {
		return placeholders[0] + "." + placeholders[1] + ".1", nil
	}
	patch := strings.Split(currentVersion, ".")[2]
	count, err := strconv.ParseInt(patch, 10, 32)
	if err != nil {
		return "", err
	}
	count += 1

	return placeholders[0] + "." + placeholders[1] + "." + strconv.FormatInt(count, 10), nil
}

func (impl ChartServiceImpl) FindLatestChartForAppByAppId(appId int) (chartTemplate *TemplateRequest, err error) {
	chart, err := impl.chartRepository.FindLatestChartForAppByAppId(appId)
	if err != nil {
		impl.logger.Errorw("error in fetching chart ", "appId", appId, "err", err)
		return nil, err
	}

	appMetrics, err := impl.appLevelMetricsRepository.FindByAppId(appId)
	if err != nil && !util.IsErrNoRows(err) {
		impl.logger.Errorw("error in fetching app-metrics", "appId", appId, "err", err)
		return nil, err
	}

	chartTemplate, err = impl.chartAdaptor(chart, appMetrics)
	return chartTemplate, err
}

func (impl ChartServiceImpl) GetByAppIdAndChartRefId(appId int, chartRefId int) (chartTemplate *TemplateRequest, err error) {
	chart, err := impl.chartRepository.FindChartByAppIdAndRefId(appId, chartRefId)
	if err != nil {
		impl.logger.Errorw("error in fetching chart ", "appId", appId, "err", err)
		return nil, err
	}
	appLevelMetrics, err := impl.appLevelMetricsRepository.FindByAppId(appId)
	if err != nil && !util.IsErrNoRows(err) {
		impl.logger.Errorw("error in fetching app metrics flag", "err", err)
		return nil, err
	}
	chartTemplate, err = impl.chartAdaptor(chart, appLevelMetrics)
	return chartTemplate, err
}

func (impl ChartServiceImpl) UpdateAppOverride(templateRequest *TemplateRequest) (*TemplateRequest, error) {

	template, err := impl.chartRepository.FindById(templateRequest.Id)
	if err != nil {
		impl.logger.Errorw("error in fetching chart config", "id", templateRequest.Id, "err", err)
		return nil, err
	}

	chartMajorVersion, chartMinorVersion, err := util2.ExtractChartVersion(template.ChartVersion)
	if err != nil {
		impl.logger.Errorw("chart version parsing", "err", err)
		return nil, err
	}

	//STARTS
	currentLatestChart, err := impl.chartRepository.FindLatestChartForAppByAppId(templateRequest.AppId)
	if err != nil {
		return nil, err
	}
	if currentLatestChart.Id > 0 && currentLatestChart.Id == templateRequest.Id {

	} else if currentLatestChart.Id != templateRequest.Id {
		impl.logger.Debug("updating env and pipeline config which are currently latest in db", "chartId", currentLatestChart.Id)

		impl.logger.Debugw("updating request chart env config and pipeline config - making configs latest", "chartId", templateRequest.Id)

		impl.logger.Debug("updating all other charts which are not latest but may be set previous true, setting previous=false")
		//step 3
		noLatestCharts, err := impl.chartRepository.FindNoLatestChartForAppByAppId(templateRequest.AppId)
		for _, noLatestChart := range noLatestCharts {
			if noLatestChart.Id != templateRequest.Id {

				noLatestChart.Latest = false // these are already false by d way
				noLatestChart.Previous = false
				err = impl.chartRepository.Update(noLatestChart)
				if err != nil {
					return nil, err
				}
			}
		}

		impl.logger.Debug("now going to update latest entry in db to false and previous flag = true")
		// now finally update latest entry in db to false and previous true
		currentLatestChart.Latest = false // these are already false by d way
		currentLatestChart.Previous = true
		err = impl.chartRepository.Update(currentLatestChart)
		if err != nil {
			return nil, err
		}

	} else {
		return nil, nil
	}
	//ENDS

	impl.logger.Debug("now finally update request chart in db to latest and previous flag = false")
	values, err := impl.mergeUtil.JsonPatch([]byte(template.Values), templateRequest.ValuesOverride)
	if err != nil {
		return nil, err
	}
	template.Values = string(values)
	template.UpdatedOn = time.Now()
	template.UpdatedBy = templateRequest.UserId
	template.GlobalOverride = string(templateRequest.ValuesOverride)
	template.Latest = true
	template.Previous = false
	err = impl.chartRepository.Update(template)
	if err != nil {
		return nil, err
	}

	if !(chartMajorVersion >= 3 && chartMinorVersion >= 1) {
		appMetricRequest := AppMetricEnableDisableRequest{UserId: templateRequest.UserId, AppId: templateRequest.AppId, IsAppMetricsEnabled: false}
		_, err := impl.updateAppLevelMetrics(&appMetricRequest)
		if err != nil {
			impl.logger.Errorw("error in disable app metric flag", "error", err)
			return nil, err
		}
	}
	//creating history entry for deployment template
	//TODO : remove fetching and setting app metrics flag for history when app metrics update request is combined with template update request
	appLevelAppMetricsEnabled := false
	appLevelMetrics, err := impl.appLevelMetricsRepository.FindByAppId(template.AppId)
	if err != nil && err != pg.ErrNoRows {
		impl.logger.Errorw("error in getting app level metrics app level", "error", err)
	} else if err == nil {
		appLevelAppMetricsEnabled = appLevelMetrics.AppMetrics
	}
	err = impl.deploymentTemplateHistoryService.CreateDeploymentTemplateHistoryFromGlobalTemplate(template, nil, appLevelAppMetricsEnabled)
	if err != nil {
		impl.logger.Errorw("error in creating entry for deployment template history", "err", err, "chart", template)
		return nil, err
	}
	return templateRequest, nil
}

func (impl ChartServiceImpl) updateAppLevelMetrics(appMetricRequest *AppMetricEnableDisableRequest) (*repository3.AppLevelMetrics, error) {
	existingAppLevelMetrics, err := impl.appLevelMetricsRepository.FindByAppId(appMetricRequest.AppId)
	if err != nil && err != pg.ErrNoRows {
		impl.logger.Errorw("error in app metrics app level flag", "error", err)
		return nil, err
	}
	if existingAppLevelMetrics != nil && existingAppLevelMetrics.Id != 0 {
		existingAppLevelMetrics.AppMetrics = appMetricRequest.IsAppMetricsEnabled
		err := impl.appLevelMetricsRepository.Update(existingAppLevelMetrics)
		if err != nil {
			impl.logger.Errorw("failed to update app level metrics flag", "error", err)
			return nil, err
		}
		return existingAppLevelMetrics, nil
	} else {
		appLevelMetricsNew := &repository3.AppLevelMetrics{
			AppId:        appMetricRequest.AppId,
			AppMetrics:   appMetricRequest.IsAppMetricsEnabled,
			InfraMetrics: true,
			AuditLog: sql.AuditLog{
				CreatedOn: time.Now(),
				UpdatedOn: time.Now(),
				CreatedBy: appMetricRequest.UserId,
				UpdatedBy: appMetricRequest.UserId,
			},
		}
		err = impl.appLevelMetricsRepository.Save(appLevelMetricsNew)
		if err != nil {
			impl.logger.Errorw("error in saving app level metrics flag", "error", err)
			return appLevelMetricsNew, err
		}
		return appLevelMetricsNew, nil
	}
}

type IsReady struct {
	Flag    bool   `json:"flag"`
	Message string `json:"message"`
}

func (impl ChartServiceImpl) IsReadyToTrigger(appId int, envId int, pipelineId int) (IsReady, error) {
	isReady := IsReady{Flag: false}
	envOverride, err := impl.envOverrideRepository.ActiveEnvConfigOverride(appId, envId)
	if err != nil {
		impl.logger.Errorf("invalid state", "err", err, "envId", envId)
		isReady.Message = "Something went wrong"
		return isReady, err
	}

	if envOverride.Latest == false {
		impl.logger.Error("chart is updated for this app, may be environment or pipeline config is older")
		isReady.Message = "chart is updated for this app, may be environment or pipeline config is older"
		return isReady, nil
	}

	strategy, err := impl.pipelineConfigRepository.GetDefaultStrategyByPipelineId(pipelineId)
	if err != nil {
		impl.logger.Errorw("invalid state", "err", err, "req", strategy)
		if errors.IsNotFound(err) {
			isReady.Message = "no strategy found for request pipeline in this environment"
			return isReady, fmt.Errorf("no pipeline config found for request pipeline in this environment")
		}
		isReady.Message = "Something went wrong"
		return isReady, err
	}

	isReady.Flag = true
	isReady.Message = "Pipeline is well enough configured for trigger"
	return isReady, nil
}

type chartRef struct {
	Id           int    `json:"id"`
	Version      string `json:"version"`
	Name         string `json:"name"`
	Description  string `json:"description"`
	UserUploaded bool   `json:"userUploaded"`
}

type chartRefResponse struct {
	ChartRefs         []chartRef `json:"chartRefs"`
	LatestChartRef    int        `json:"latestChartRef"`
	LatestAppChartRef int        `json:"latestAppChartRef"`
	LatestEnvChartRef int        `json:"latestEnvChartRef,omitempty"`
}

type ChartYamlStruct struct {
	Name        string `yaml:"name"`
	Version     string `yaml:"version"`
	Description string `yaml:"description"`
}

type ChartDataInfo struct {
	ChartLocation   string `json:"chartLocation"`
	ChartName       string `json:"chartName"`
	ChartVersion    string `json:"chartVersion"`
	TemporaryFolder string `json:"temporaryFolder"`
	Description     string `json:"description"`
	Message         string `json:"message"`
}

type ChartDto struct {
	Name             string `json:"name"`
	ChartDescription string `json:"chartDescription"`
	Version          string `json:"version"`
}

func (impl ChartServiceImpl) ChartRefAutocomplete() ([]chartRef, error) {
	var chartRefs []chartRef
	results, err := impl.chartRefRepository.GetAll()
	if err != nil {
		impl.logger.Errorw("error in fetching chart config", "err", err)
		return chartRefs, err
	}

	for _, result := range results {
		chartRefs = append(chartRefs, chartRef{Id: result.Id, Version: result.Version, Description: result.ChartDescription, UserUploaded: result.UserUploaded})
	}

	return chartRefs, nil
}

func (impl ChartServiceImpl) ChartRefAutocompleteForAppOrEnv(appId int, envId int) (*chartRefResponse, error) {
	chartRefResponse := &chartRefResponse{}
	var chartRefs []chartRef
	results, err := impl.chartRefRepository.GetAll()
	if err != nil {
		impl.logger.Errorw("error in fetching chart config", "err", err)
		return chartRefResponse, err
	}

	var LatestAppChartRef int
	for _, result := range results {
		if len(result.Name) == 0 {
			result.Name = "Rollout Deployment"
		}
		chartRefs = append(chartRefs, chartRef{Id: result.Id, Version: result.Version, Name: result.Name, Description: result.ChartDescription, UserUploaded: result.UserUploaded})
		if result.Default == true {
			LatestAppChartRef = result.Id
		}
	}
	chart, err := impl.chartRepository.FindLatestChartForAppByAppId(appId)
	if err != nil && err != pg.ErrNoRows {
		impl.logger.Errorw("error in fetching latest chart", "err", err)
		return chartRefResponse, err
	}

	if envId > 0 {
		envOverride, err := impl.envOverrideRepository.FindLatestChartForAppByAppIdAndEnvId(appId, envId)
		if err != nil && !errors.IsNotFound(err) {
			impl.logger.Errorw("error in fetching latest chart", "err", err)
			return chartRefResponse, err
		}
		if envOverride != nil && envOverride.Chart != nil {
			chartRefResponse.LatestEnvChartRef = envOverride.Chart.ChartRefId
		} else {
			chartRefResponse.LatestEnvChartRef = chart.ChartRefId
		}
	}
	chartRefResponse.LatestAppChartRef = chart.ChartRefId
	chartRefResponse.ChartRefs = chartRefs
	chartRefResponse.LatestChartRef = LatestAppChartRef
	return chartRefResponse, nil
}

func (impl ChartServiceImpl) FindPreviousChartByAppId(appId int) (chartTemplate *TemplateRequest, err error) {
	chart, err := impl.chartRepository.FindPreviousChartByAppId(appId)
	if err != nil {
		impl.logger.Errorw("error in fetching chart ", "appId", appId, "err", err)
		return nil, err
	}
	chartTemplate, err = impl.chartAdaptor(chart, nil)
	return chartTemplate, err
}

func (impl ChartServiceImpl) UpgradeForApp(appId int, chartRefId int, newAppOverride map[string]interface{}, userId int32, ctx context.Context) (bool, error) {

	currentChart, err := impl.FindLatestChartForAppByAppId(appId)
	if err != nil && pg.ErrNoRows != err {
		impl.logger.Error(err)
		return false, err
	}
	if pg.ErrNoRows == err {
		impl.logger.Errorw("no chart configured for this app", "appId", appId)
		return false, fmt.Errorf("no chart configured for this app, skip it for upgrade")
	}

	templateRequest := TemplateRequest{}
	templateRequest.ChartRefId = chartRefId
	templateRequest.AppId = appId
	templateRequest.ChartRepositoryId = currentChart.ChartRepositoryId
	templateRequest.DefaultAppOverride = newAppOverride["defaultAppOverride"].(json.RawMessage)
	templateRequest.ValuesOverride = currentChart.DefaultAppOverride
	templateRequest.UserId = userId

	upgradedChartReq, err := impl.Create(templateRequest, ctx)
	if err != nil {
		impl.logger.Error(err)
		return false, err
	}
	if upgradedChartReq == nil || upgradedChartReq.Id == 0 {
		impl.logger.Infow("unable to upgrade app", "appId", appId)
		return false, fmt.Errorf("unable to upgrade app, got no error on creating chart but unable to complete")
	}
	updatedChart, err := impl.chartRepository.FindById(upgradedChartReq.Id)
	if err != nil {
		return false, err
	}

	//STEP 2 - env upgrade
	impl.logger.Debugw("creating env and pipeline config for app", "appId", appId)
	//step 1
	envOverrides, err := impl.envOverrideRepository.GetEnvConfigByChartId(currentChart.Id)
	if err != nil && envOverrides == nil {
		return false, err
	}
	for _, envOverride := range envOverrides {

		//STEP 4 = create environment config
		env, err := impl.environmentRepository.FindById(envOverride.TargetEnvironment)
		if err != nil {
			return false, err
		}
		envOverrideNew := &chartConfig.EnvConfigOverride{
			Active:            true,
			ManualReviewed:    true,
			Status:            models.CHARTSTATUS_SUCCESS,
			EnvOverrideValues: string(envOverride.EnvOverrideValues),
			TargetEnvironment: envOverride.TargetEnvironment,
			ChartId:           updatedChart.Id,
			AuditLog:          sql.AuditLog{UpdatedBy: userId, UpdatedOn: time.Now(), CreatedOn: time.Now(), CreatedBy: userId},
			Namespace:         env.Namespace,
			Latest:            true,
			Previous:          false,
		}
		err = impl.envOverrideRepository.Save(envOverrideNew)
		if err != nil {
			impl.logger.Errorw("error in creating env config", "data", envOverride, "error", err)
			return false, err
		}
		//creating history entry for deployment template
		//TODO : remove fetching and setting app metrics flag for history when app metrics update request is combined with template update request
		isAppMetricsEnabled := false
		envLevelAppMetrics, err := impl.envLevelAppMetricsRepository.FindByAppIdAndEnvId(appId, envOverrideNew.TargetEnvironment)
		if err != nil && err != pg.ErrNoRows {
			impl.logger.Errorw("error in getting env level app metrics", "err", err, "appId", appId, "envId", envOverrideNew.TargetEnvironment)
			return false, err
		} else if err == pg.ErrNoRows {
			appLevelAppMetrics, err := impl.appLevelMetricsRepository.FindByAppId(appId)
			if err != nil && err != pg.ErrNoRows {
				impl.logger.Errorw("error in getting app level app metrics", "err", err, "appId", appId)
				return false, err
			} else if err == nil {
				isAppMetricsEnabled = appLevelAppMetrics.AppMetrics
			}
		} else {
			isAppMetricsEnabled = *envLevelAppMetrics.AppMetrics
		}
		err = impl.deploymentTemplateHistoryService.CreateDeploymentTemplateHistoryFromEnvOverrideTemplate(envOverrideNew, nil, isAppMetricsEnabled, 0)
		if err != nil {
			impl.logger.Errorw("error in creating entry for env deployment template history", "err", err, "envOverride", envOverrideNew)
			return false, err
		}
	}

	return true, nil
}

//Deprecated
func (impl ChartServiceImpl) filterDeploymentTemplateForBackground(deploymentTemplate pipelineConfig.DeploymentTemplate, pipelineOverride string) (string, error) {
	var deploymentType DeploymentType
	err := json.Unmarshal([]byte(pipelineOverride), &deploymentType)
	if err != nil {
		impl.logger.Errorw("err", "err", err)
		return "", err
	}
	if pipelineConfig.DEPLOYMENT_TEMPLATE_BLUE_GREEN == deploymentTemplate {
		newDeploymentType := DeploymentType{
			Deployment: Deployment{
				Strategy: Strategy{
					BlueGreen: deploymentType.Deployment.Strategy.BlueGreen,
				},
			},
		}
		pipelineOverrideBytes, err := json.Marshal(newDeploymentType)
		if err != nil {
			impl.logger.Errorw("err", "err", err)
			return "", err
		}
		pipelineOverride = string(pipelineOverrideBytes)
	} else if pipelineConfig.DEPLOYMENT_TEMPLATE_ROLLING == deploymentTemplate {
		newDeploymentType := DeploymentType{
			Deployment: Deployment{
				Strategy: Strategy{
					Rolling: deploymentType.Deployment.Strategy.Rolling,
				},
			},
		}
		pipelineOverrideBytes, err := json.Marshal(newDeploymentType)
		if err != nil {
			impl.logger.Errorw("err", "err", err)
			return "", err
		}
		pipelineOverride = string(pipelineOverrideBytes)
		return pipelineOverride, nil
	}
	return pipelineOverride, nil
}

func (impl ChartServiceImpl) AppMetricsEnableDisable(appMetricRequest AppMetricEnableDisableRequest) (*AppMetricEnableDisableRequest, error) {
	currentChart, err := impl.chartRepository.FindLatestChartForAppByAppId(appMetricRequest.AppId)
	if err != nil && pg.ErrNoRows != err {
		impl.logger.Error(err)
		return nil, err
	}
	if pg.ErrNoRows == err {
		impl.logger.Errorw("no chart configured for this app", "appId", appMetricRequest.AppId)
		err = &util.ApiError{
			HttpStatusCode:  http.StatusNotFound,
			InternalMessage: "no chart configured for this app",
			UserMessage:     "no chart configured for this app",
		}
		return nil, err
	}
	// validate app metrics compatibility
	refChart, err := impl.chartRefRepository.FindById(currentChart.ChartRefId)
	if err != nil {
		impl.logger.Error(err)
		return nil, err
	}
	if appMetricRequest.IsAppMetricsEnabled == true {
		chartMajorVersion, chartMinorVersion, err := util2.ExtractChartVersion(currentChart.ChartVersion)
		if err != nil {
			impl.logger.Errorw("chart version parsing", "err", err)
			return nil, err
		}

		if !refChart.UserUploaded && !(chartMajorVersion >= 3 && chartMinorVersion >= 1) {
			err = &util.ApiError{
				InternalMessage: "chart version in not compatible for app metrics",
				UserMessage:     "chart version in not compatible for app metrics",
			}
			return nil, err
		}
	}
	//update or create app level app metrics
	appLevelMetrics, err := impl.updateAppLevelMetrics(&appMetricRequest)
	if err != nil {
		impl.logger.Errorw("error in saving app level metrics flag", "error", err)
		return nil, err
	}
	//updating audit log details of chart as history service uses it
	currentChart.UpdatedOn = time.Now()
	currentChart.UpdatedBy = appMetricRequest.UserId
	//creating history entry for deployment template
	err = impl.deploymentTemplateHistoryService.CreateDeploymentTemplateHistoryFromGlobalTemplate(currentChart, nil, appMetricRequest.IsAppMetricsEnabled)
	if err != nil {
		impl.logger.Errorw("error in creating entry for deployment template history", "err", err, "chart", currentChart)
		return nil, err
	}
	if appLevelMetrics.Id > 0 {
		return &appMetricRequest, nil
	}
	return nil, err
}

const memoryPattern = `"1000Mi" or "1Gi"`
const cpuPattern = `"50m" or "0.05"`
const cpu = "cpu"
const memory = "memory"

func (impl ChartServiceImpl) DeploymentTemplateValidate(templatejson interface{}, chartRefId int) (bool, error) {
	schemajson, err := impl.JsonSchemaExtractFromFile(chartRefId)
	if err != nil {
		impl.logger.Errorw("Json Schema not found err, FindJsonSchema", "err", err)
		return true, nil
	}
	//if err != nil && chartRefId >= 9 {
	//	impl.logger.Errorw("Json Schema not found err, FindJsonSchema", "err", err)
	//	return false, err
	//} else if err != nil {
	//	impl.logger.Errorw("Json Schema not found err, FindJsonSchema", "err", err)
	//	return true, nil
	//}
	schemaLoader := gojsonschema.NewGoLoader(schemajson)
	documentLoader := gojsonschema.NewGoLoader(templatejson)
	marshalTemplatejson, err := json.Marshal(templatejson)
	if err != nil {
		impl.logger.Errorw("json template marshal err, DeploymentTemplateValidate", "err", err)
		return false, err
	}
	result, err := gojsonschema.Validate(schemaLoader, documentLoader)
	if err != nil {
		impl.logger.Errorw("result validate err, DeploymentTemplateValidate", "err", err)
		return false, err
	}
	if result.Valid() {
		var dat map[string]interface{}
		if err := json.Unmarshal(marshalTemplatejson, &dat); err != nil {
			impl.logger.Errorw("json template unmarshal err, DeploymentTemplateValidate", "err", err)
			return false, err
		}

		_, err := util2.CompareLimitsRequests(dat)
		if err != nil {
			impl.logger.Errorw("LimitRequestCompare err, DeploymentTemplateValidate", "err", err)
			return false, err
		}
		_, err = util2.AutoScale(dat)
		if err != nil {
			impl.logger.Errorw("LimitRequestCompare err, DeploymentTemplateValidate", "err", err)
			return false, err
		}

		return true, nil
	} else {
		var stringerror string
		for _, err := range result.Errors() {
			impl.logger.Errorw("result err, DeploymentTemplateValidate", "err", err.Details())
			if err.Details()["format"] == cpu {
				stringerror = stringerror + err.Field() + ": Format should be like " + cpuPattern + "\n"
			} else if err.Details()["format"] == memory {
				stringerror = stringerror + err.Field() + ": Format should be like " + memoryPattern + "\n"
			} else {
				stringerror = stringerror + err.String() + "\n"
			}
		}
		return false, errors.New(stringerror)
	}
}

func (impl ChartServiceImpl) JsonSchemaExtractFromFile(chartRefId int) (map[string]interface{}, error) {
	refChartDir, _, err, _ := impl.getRefChart(TemplateRequest{ChartRefId: chartRefId})
	if err != nil {
		impl.logger.Errorw("refChartDir Not Found err, JsonSchemaExtractFromFile", err)
		return nil, err
	}
	fileStatus := filepath.Join(refChartDir, "schema.json")
	if _, err := os.Stat(fileStatus); os.IsNotExist(err) {
		impl.logger.Errorw("Schema File Not Found err, JsonSchemaExtractFromFile", err)
		return nil, err
	} else {
		jsonFile, err := os.Open(fileStatus)
		if err != nil {
			impl.logger.Errorw("jsonfile open err, JsonSchemaExtractFromFile", "err", err)
			return nil, err
		}
		byteValueJsonFile, err := ioutil.ReadAll(jsonFile)
		if err != nil {
			impl.logger.Errorw("byteValueJsonFile read err, JsonSchemaExtractFromFile", "err", err)
			return nil, err
		}

		var schemajson map[string]interface{}
		err = json.Unmarshal([]byte(byteValueJsonFile), &schemajson)
		if err != nil {
			impl.logger.Errorw("Unmarshal err in byteValueJsonFile, DeploymentTemplateValidate", "err", err)
			return nil, err
		}
		return schemajson, nil
	}
}

func (impl ChartServiceImpl) CheckChartExists(chartRefId int) error {
	chartRefValue, err := impl.chartRefRepository.FindById(chartRefId)
	if err != nil {
		impl.logger.Errorw("error in finding ref chart by id", "err", err)
		return err
	}
	refChartLocation := filepath.Join(string(impl.refChartDir), chartRefValue.Location)
	if _, err := os.Stat(refChartLocation); os.IsNotExist(err) {
		chartInfo, err := impl.ExtractChartIfMissing(chartRefValue.ChartData, string(impl.refChartDir), chartRefValue.Location)
		if chartInfo != nil && chartInfo.TemporaryFolder != "" {
			err1 := os.RemoveAll(chartInfo.TemporaryFolder)
			if err1 != nil {
				impl.logger.Errorw("error in deleting temp dir ", "err", err)
			}
		}
		return err
	}
	return nil
}

func (impl *ChartServiceImpl) GetLocationFromChartNameAndVersion(chartName string, chartVersion string) string {
	var chartLocation string

	chartname := strings.ReplaceAll(chartName, ".", "-")
	chartname = strings.ReplaceAll(chartname, " ", "_")
	chartversion := strings.ReplaceAll(chartVersion, ".", "-")
	if !strings.Contains(chartname, chartversion) {
		chartLocation = chartname + "_" + chartversion
	} else {
		chartLocation = chartname
	}
	return chartLocation
}

func (impl *ChartServiceImpl) ValidateUploadedFileFormat(fileName string) error {
	if !strings.HasSuffix(fileName, ".tgz") {
		return errors.New("unsupported format")
	}
	return nil
}

func (impl ChartServiceImpl) ReadChartMetaDataForLocation(chartDir string, fileName string) (*ChartYamlStruct, error) {
	chartLocation := filepath.Clean(filepath.Join(chartDir, fileName))

	chartYamlPath := filepath.Clean(filepath.Join(chartLocation, "Chart.yaml"))
	if _, err := os.Stat(chartYamlPath); os.IsNotExist(err) {
		return nil, fmt.Errorf("Chart.yaml file not present in the directory")
	}

	data, err := ioutil.ReadFile(chartYamlPath)
	if err != nil {
		impl.logger.Errorw("failed reading data from file", "err", err)
		return nil, err
	}
	//println(data)
	var chartYaml ChartYamlStruct
	err = yaml.Unmarshal(data, &chartYaml)
	if err != nil {
		impl.logger.Errorw("Unmarshal error of yaml file", "err", err)
		return nil, err
	}
	if chartYaml.Name == "" || chartYaml.Version == "" {
		impl.logger.Errorw("Missing values in yaml file either name or version", "err", err)
		return nil, errors.New("Missing values in yaml file either name or version")
	}
	ver := strings.Split(chartYaml.Version, ".")
	if len(ver) == 3 {
		for _, verObject := range ver {
			if _, err := strconv.ParseInt(verObject, 10, 64); err != nil {
				return nil, errors.New("Version should contain integers (Ex: 1.1.0)")
			}
		}
		return &chartYaml, nil
	}
	return nil, errors.New("Version should be of length 3 integers with dot seperated (Ex: 1.1.0)")
}

func (impl ChartServiceImpl) ExtractChartIfMissing(chartData []byte, refChartDir string, location string) (*ChartDataInfo, error) {
	binaryDataReader := bytes.NewReader(chartData)
	dir := impl.chartTemplateService.GetDir()
	chartInfo := &ChartDataInfo{
		ChartName:       "",
		ChartVersion:    "",
		ChartLocation:   "",
		TemporaryFolder: "",
		Description:     "",
		Message:         "",
	}
	temporaryChartWorkingDir := filepath.Clean(filepath.Join(refChartDir, dir))
	err := os.MkdirAll(temporaryChartWorkingDir, os.ModePerm)
	if err != nil {
		impl.logger.Errorw("error in creating directory, CallbackConfigMap", "err", err)
		return chartInfo, err
	}
	chartInfo.TemporaryFolder = temporaryChartWorkingDir
	err = util2.ExtractTarGz(binaryDataReader, temporaryChartWorkingDir)
	if err != nil {
		impl.logger.Errorw("error in extracting binary data of charts", "err", err)
		return chartInfo, err
	}

	var chartLocation string
	var chartName string
	var chartVersion string
	var fileName string

	files, err := ioutil.ReadDir(temporaryChartWorkingDir)
	if err != nil {
		impl.logger.Errorw("error in reading err dir", "err", err)
		return chartInfo, err
	}

	fileName = files[0].Name()
	if strings.HasPrefix(files[0].Name(), ".") {
		fileName = files[1].Name()
	}

	currentChartWorkingDir := filepath.Clean(filepath.Join(temporaryChartWorkingDir, fileName))

	if location == "" {
		chartYaml, err := impl.ReadChartMetaDataForLocation(temporaryChartWorkingDir, fileName)
		var errorList error
		if err != nil {
			impl.logger.Errorw("Chart yaml file or content not found")
			errorList = err
		}

		err = util2.CheckForMissingFiles(currentChartWorkingDir)
		if err != nil {
			impl.logger.Errorw("Missing files in the folder", "err", err)
			if errorList != nil {
				errorList = errors.New(errorList.Error() + "; " + err.Error())
			} else {
				errorList = err
			}

		}

		if errorList != nil {
			return chartInfo, errorList
		}

		chartName = chartYaml.Name
		chartVersion = chartYaml.Version
		chartInfo.Description = chartYaml.Description
		exists, err := impl.chartRefRepository.CheckIfDataExists(chartName, chartVersion)

		if exists {
			impl.logger.Errorw("request err, chart name and version exists already in the database")
			err = &util.ApiError{
				Code:            constants.ChartCreatedAlreadyExists,
				InternalMessage: "Chart exists already, try uploading another chart",
				UserMessage:     fmt.Sprintf("%s of %s exists already in the database", chartVersion, chartName),
			}
			return chartInfo, err
		}
		if err != nil {
			impl.logger.Errorw("Error in searching the database")
			return chartInfo, err
		}
		chartLocation = impl.GetLocationFromChartNameAndVersion(chartName, chartVersion)

		location = chartLocation

		exisitingChart, err := impl.chartRefRepository.FetchChart(chartName)
		if err == nil && exisitingChart != nil {
			chartInfo.Message = "New Version detected for " + exisitingChart[0].Name
		}

	} else {
		err = dirCopy.Copy(currentChartWorkingDir, filepath.Clean(filepath.Join(refChartDir, location)))
		if err != nil {
			impl.logger.Errorw("error in copying chart from temp dir to ref chart dir", "err", err)
			return chartInfo, err
		}
	}

	chartInfo.ChartLocation = location
	chartInfo.ChartName = chartName
	chartInfo.ChartVersion = chartVersion
	return chartInfo, nil
}

func (impl ChartServiceImpl) FetchChartInfoByFlag(userUploaded bool) ([]*ChartDto, error) {
	repo, err := impl.chartRefRepository.FetchChartInfoByUploadFlag(userUploaded)
	if err != nil {
		return nil, err
	}
	var chartDtos []*ChartDto
	for _, ref := range repo {
		chartDto := &ChartDto{
			Name:             ref.Name,
			ChartDescription: ref.ChartDescription,
			Version:          ref.Version,
		}
		chartDtos = append(chartDtos, chartDto)
	}
	return chartDtos, err
}

func (impl ChartServiceImpl) CheckCustomChartByAppId(id int) (bool, error) {
	chartInfo, err := impl.chartRepository.FindLatestChartForAppByAppId(id)
	if err != nil {
		return false, err
	}
	chartData, err := impl.chartRefRepository.FindById(chartInfo.ChartRefId)
	if err != nil {
		return false, err
	}
	return chartData.UserUploaded, err
}<|MERGE_RESOLUTION|>--- conflicted
+++ resolved
@@ -605,26 +605,18 @@
 		} else if chartRef.UserUploaded {
 			refChartLocation := filepath.Join(string(impl.refChartDir), chartRef.Location)
 			if _, err := os.Stat(refChartLocation); os.IsNotExist(err) {
-<<<<<<< HEAD
-				chartInfo, _ := impl.ExtractChartIfMissing(chartRef.ChartData, string(impl.refChartDir), chartRef.Location)
-				if chartInfo.TemporaryFolder != "" {
-=======
 				chartInfo, err := impl.ExtractChartIfMissing(chartRef.ChartData, string(impl.refChartDir), chartRef.Location)
 				if chartInfo != nil && chartInfo.TemporaryFolder != "" {
->>>>>>> bd9e91e3
 					err1 := os.RemoveAll(chartInfo.TemporaryFolder)
 					if err1 != nil {
 						impl.logger.Errorw("error in deleting temp dir ", "err", err)
 					}
 				}
-<<<<<<< HEAD
-=======
 				if err != nil {
 					impl.logger.Errorw("Error regarding uploaded chart", "err", err)
 					return "", "", err, ""
 				}
 
->>>>>>> bd9e91e3
 			}
 		}
 		template = chartRef.Location
