/*
 * Copyright (c) 2020 Devtron Labs
 *
 * Licensed under the Apache License, Version 2.0 (the "License");
 * you may not use this file except in compliance with the License.
 * You may obtain a copy of the License at
 *
 *    http://www.apache.org/licenses/LICENSE-2.0
 *
 * Unless required by applicable law or agreed to in writing, software
 * distributed under the License is distributed on an "AS IS" BASIS,
 * WITHOUT WARRANTIES OR CONDITIONS OF ANY KIND, either express or implied.
 * See the License for the specific language governing permissions and
 * limitations under the License.
 *
 */

package pipeline

import (
	"archive/zip"
	"bufio"
	"encoding/json"
	"errors"
	"fmt"
	blob_storage "github.com/devtron-labs/common-lib/blob-storage"
	"io/ioutil"
	"os"
	"strconv"
	"strings"
	"time"

	"github.com/argoproj/argo-workflows/v3/pkg/apis/workflow/v1alpha1"
	client "github.com/devtron-labs/devtron/client/events"
	"github.com/devtron-labs/devtron/client/gitSensor"
	"github.com/devtron-labs/devtron/internal/sql/repository"
	"github.com/devtron-labs/devtron/internal/sql/repository/pipelineConfig"
	"github.com/devtron-labs/devtron/internal/util"
	"github.com/devtron-labs/devtron/pkg/bean"
	"github.com/devtron-labs/devtron/pkg/user"
	util2 "github.com/devtron-labs/devtron/util/event"
	"github.com/go-pg/pg"
	"go.uber.org/zap"
)

type CiHandler interface {
	HandleCIWebhook(gitCiTriggerRequest bean.GitCiTriggerRequest) (int, error)
	HandleCIManual(ciTriggerRequest bean.CiTriggerRequest) (int, error)

	FetchMaterialsByPipelineId(pipelineId int) ([]CiPipelineMaterialResponse, error)
	FetchWorkflowDetails(appId int, pipelineId int, buildId int) (WorkflowResponse, error)

	//FetchBuildById(appId int, pipelineId int) (WorkflowResponse, error)
	CancelBuild(workflowId int) (int, error)

	GetRunningWorkflowLogs(pipelineId int, workflowId int) (*bufio.Reader, func() error, error)
	GetHistoricBuildLogs(pipelineId int, workflowId int, ciWorkflow *pipelineConfig.CiWorkflow) (map[string]string, error)
	//SyncWorkflows() error

	GetBuildHistory(pipelineId int, offset int, size int) ([]WorkflowResponse, error)
	DownloadCiWorkflowArtifacts(pipelineId int, buildId int) (*os.File, error)
	UpdateWorkflow(workflowStatus v1alpha1.WorkflowStatus) (int, error)

	FetchCiStatusForTriggerView(appId int) ([]*pipelineConfig.CiWorkflowStatus, error)
	RefreshMaterialByCiPipelineMaterialId(gitMaterialId int) (refreshRes *gitSensor.RefreshGitMaterialResponse, err error)
	FetchMaterialInfoByArtifactId(ciArtifactId int) (*GitTriggerInfoResponse, error)
	WriteToCreateTestSuites(pipelineId int, buildId int, triggeredBy int)
}

type CiHandlerImpl struct {
	Logger                       *zap.SugaredLogger
	ciPipelineMaterialRepository pipelineConfig.CiPipelineMaterialRepository
	ciService                    CiService
	gitSensorClient              gitSensor.GitSensorClient
	ciWorkflowRepository         pipelineConfig.CiWorkflowRepository
	workflowService              WorkflowService
	ciLogService                 CiLogService
	ciConfig                     *CiConfig
	ciArtifactRepository         repository.CiArtifactRepository
	userService                  user.UserService
	eventClient                  client.EventClient
	eventFactory                 client.EventFactory
	ciPipelineRepository         pipelineConfig.CiPipelineRepository
	appListingRepository         repository.AppListingRepository
}

func NewCiHandlerImpl(Logger *zap.SugaredLogger, ciService CiService, ciPipelineMaterialRepository pipelineConfig.CiPipelineMaterialRepository,
	gitSensorClient gitSensor.GitSensorClient, ciWorkflowRepository pipelineConfig.CiWorkflowRepository, workflowService WorkflowService,
	ciLogService CiLogService, ciConfig *CiConfig, ciArtifactRepository repository.CiArtifactRepository, userService user.UserService, eventClient client.EventClient,
	eventFactory client.EventFactory, ciPipelineRepository pipelineConfig.CiPipelineRepository, appListingRepository repository.AppListingRepository) *CiHandlerImpl {
	return &CiHandlerImpl{
		Logger:                       Logger,
		ciService:                    ciService,
		ciPipelineMaterialRepository: ciPipelineMaterialRepository,
		gitSensorClient:              gitSensorClient,
		ciWorkflowRepository:         ciWorkflowRepository,
		workflowService:              workflowService,
		ciLogService:                 ciLogService,
		ciConfig:                     ciConfig,
		ciArtifactRepository:         ciArtifactRepository,
		userService:                  userService,
		eventClient:                  eventClient,
		eventFactory:                 eventFactory,
		ciPipelineRepository:         ciPipelineRepository,
		appListingRepository:         appListingRepository,
	}
}

type CiPipelineMaterialResponse struct {
	Id              int                    `json:"id"`
	GitMaterialId   int                    `json:"gitMaterialId"`
	GitMaterialUrl  string                 `json:"gitMaterialUrl"`
	GitMaterialName string                 `json:"gitMaterialName"`
	Type            string                 `json:"type"`
	Value           string                 `json:"value"`
	Active          bool                   `json:"active"`
	History         []*gitSensor.GitCommit `json:"history,omitempty"`
	LastFetchTime   time.Time              `json:"lastFetchTime"`
	IsRepoError     bool                   `json:"isRepoError"`
	RepoErrorMsg    string                 `json:"repoErrorMsg"`
	IsBranchError   bool                   `json:"isBranchError"`
	BranchErrorMsg  string                 `json:"branchErrorMsg"`
	Url             string                 `json:"url"`
	Regex           string                 `json:"regex"`
}

type WorkflowResponse struct {
	Id                 int                              `json:"id"`
	Name               string                           `json:"name"`
	Status             string                           `json:"status"`
	PodStatus          string                           `json:"podStatus"`
	Message            string                           `json:"message"`
	StartedOn          time.Time                        `json:"startedOn"`
	FinishedOn         time.Time                        `json:"finishedOn"`
	CiPipelineId       int                              `json:"ciPipelineId"`
	Namespace          string                           `json:"namespace"`
	LogLocation        string                           `json:"logLocation"`
	BlobStorageEnabled bool                             `json:"blobStorageEnabled"`
	GitTriggers        map[int]pipelineConfig.GitCommit `json:"gitTriggers"`
	CiMaterials        []CiPipelineMaterialResponse     `json:"ciMaterials"`
	TriggeredBy        int32                            `json:"triggeredBy"`
	Artifact           string                           `json:"artifact"`
	TriggeredByEmail   string                           `json:"triggeredByEmail"`
	Stage              string                           `json:"stage"`
	ArtifactId         int                              `json:"artifactId"`
}

type GitTriggerInfoResponse struct {
	CiMaterials      []CiPipelineMaterialResponse `json:"ciMaterials"`
	TriggeredByEmail string                       `json:"triggeredByEmail"`
	LastDeployedTime string                       `json:"lastDeployedTime,omitempty"`
	AppId            int                          `json:"appId"`
	AppName          string                       `json:"appName"`
	EnvironmentId    int                          `json:"environmentId"`
	EnvironmentName  string                       `json:"environmentName"`
	Default          bool                         `json:"default,omitempty"`
}

type Trigger struct {
	PipelineId      int
	CommitHashes    map[int]bean.GitCommit
	CiMaterials     []*pipelineConfig.CiPipelineMaterial
	TriggeredBy     int32
	InvalidateCache bool
}

const WorkflowCancel = "CANCELLED"

func (impl *CiHandlerImpl) HandleCIManual(ciTriggerRequest bean.CiTriggerRequest) (int, error) {
	impl.Logger.Debugw("HandleCIManual for pipeline ", "PipelineId", ciTriggerRequest.PipelineId)
	commitHashes, err := impl.buildManualTriggerCommitHashes(ciTriggerRequest)
	if err != nil {
		return 0, err
	}
	trigger := Trigger{
		PipelineId:      ciTriggerRequest.PipelineId,
		CommitHashes:    commitHashes,
		CiMaterials:     nil,
		TriggeredBy:     ciTriggerRequest.TriggeredBy,
		InvalidateCache: ciTriggerRequest.InvalidateCache,
	}
	id, err := impl.ciService.TriggerCiPipeline(trigger)
	if err != nil {
		return 0, err
	}
	return id, nil
}

func (impl *CiHandlerImpl) HandleCIWebhook(gitCiTriggerRequest bean.GitCiTriggerRequest) (int, error) {
	impl.Logger.Debugw("HandleCIWebhook for material ", "material", gitCiTriggerRequest.CiPipelineMaterial)
	ciPipeline, err := impl.GetCiPipeline(gitCiTriggerRequest.CiPipelineMaterial.Id)
	if err != nil {
		return 0, err
	}
	if ciPipeline.IsManual {
		impl.Logger.Debugw("not handling manual pipeline", "pipelineId", ciPipeline.Id)
		return 0, err
	}

	ciMaterials, err := impl.ciPipelineMaterialRepository.GetByPipelineId(ciPipeline.Id)
	if err != nil {
		impl.Logger.Errorw("err", "err", err)
		return 0, err
	}
	isValidBuildSequence, err := impl.validateBuildSequence(gitCiTriggerRequest, ciPipeline.Id)
	if !isValidBuildSequence {
		return 0, errors.New("ignoring older build for ciMaterial " + strconv.Itoa(gitCiTriggerRequest.CiPipelineMaterial.Id) +
			" commit " + gitCiTriggerRequest.CiPipelineMaterial.GitCommit.Commit)
	}

	commitHashes, err := impl.buildAutomaticTriggerCommitHashes(ciMaterials, gitCiTriggerRequest)
	if err != nil {
		return 0, err
	}

	trigger := Trigger{
		PipelineId:   ciPipeline.Id,
		CommitHashes: commitHashes,
		CiMaterials:  ciMaterials,
		TriggeredBy:  gitCiTriggerRequest.TriggeredBy,
	}
	id, err := impl.ciService.TriggerCiPipeline(trigger)
	if err != nil {
		return 0, err
	}
	return id, nil
}

func (impl *CiHandlerImpl) validateBuildSequence(gitCiTriggerRequest bean.GitCiTriggerRequest, pipelineId int) (bool, error) {
	isValid := true
	lastTriggeredBuild, err := impl.ciWorkflowRepository.FindLastTriggeredWorkflow(pipelineId)
	if !(lastTriggeredBuild.Status == string(v1alpha1.NodePending) || lastTriggeredBuild.Status == string(v1alpha1.NodeRunning)) {
		return true, nil
	}
	if err != nil && !util.IsErrNoRows(err) {
		impl.Logger.Errorw("cannot get last build for pipeline", "pipelineId", pipelineId)
		return false, err
	}

	ciPipelineMaterial := gitCiTriggerRequest.CiPipelineMaterial

	if ciPipelineMaterial.Type == string(pipelineConfig.SOURCE_TYPE_BRANCH_FIXED) {
		if ciPipelineMaterial.GitCommit.Date.Before(lastTriggeredBuild.GitTriggers[ciPipelineMaterial.Id].Date) {
			impl.Logger.Warnw("older commit cannot be built for pipeline", "pipelineId", pipelineId, "ciMaterial", gitCiTriggerRequest.CiPipelineMaterial.Id)
			isValid = false
		}
	}

	return isValid, nil
}

func (impl *CiHandlerImpl) RefreshMaterialByCiPipelineMaterialId(gitMaterialId int) (refreshRes *gitSensor.RefreshGitMaterialResponse, err error) {
	impl.Logger.Debugw("refreshing git material", "id", gitMaterialId)
	refreshRes, err = impl.gitSensorClient.RefreshGitMaterial(&gitSensor.RefreshGitMaterialRequest{GitMaterialId: gitMaterialId})
	return refreshRes, err
}

func (impl *CiHandlerImpl) FetchMaterialsByPipelineId(pipelineId int) ([]CiPipelineMaterialResponse, error) {
	ciMaterials, err := impl.ciPipelineMaterialRepository.GetByPipelineId(pipelineId)
	impl.Logger.Infow("Testing Fetch Ci materials by pipeline Id ", "ci materials", ciMaterials)
	if err != nil {
		impl.Logger.Errorw("ciMaterials fetch failed", "err", err)
	}
	var ciPipelineMaterialResponses []CiPipelineMaterialResponse
	var responseMap = make(map[int]bool)

	ciMaterialHistoryMap := make(map[*pipelineConfig.CiPipelineMaterial]*gitSensor.MaterialChangeResp)
	for _, m := range ciMaterials {
		changesRequest := &gitSensor.FetchScmChangesRequest{
			PipelineMaterialId: m.Id,
		}
		changesResp, apiErr := impl.gitSensorClient.FetchChanges(changesRequest)
		impl.Logger.Debugw("commits for material ", "m", m, "commits: ", changesResp)
		if apiErr != nil {
			impl.Logger.Warnw("git sensor FetchChanges failed for material", "id", m.Id)
			return []CiPipelineMaterialResponse{}, apiErr
		}
		ciMaterialHistoryMap[m] = changesResp
	}

	for k, v := range ciMaterialHistoryMap {
		r := CiPipelineMaterialResponse{
			Id:              k.Id,
			GitMaterialId:   k.GitMaterialId,
			GitMaterialName: k.GitMaterial.Name[strings.Index(k.GitMaterial.Name, "-")+1:],
			Type:            string(k.Type),
			Value:           k.Value,
			Active:          k.Active,
			GitMaterialUrl:  k.GitMaterial.Url,
			History:         v.Commits,
			LastFetchTime:   v.LastFetchTime,
			IsRepoError:     v.IsRepoError,
			RepoErrorMsg:    v.RepoErrorMsg,
			IsBranchError:   v.IsBranchError,
			BranchErrorMsg:  v.BranchErrorMsg,
			Regex:           k.Regex,
		}
		responseMap[k.GitMaterialId] = true
		ciPipelineMaterialResponses = append(ciPipelineMaterialResponses, r)
	}

	regexMaterials, err := impl.ciPipelineMaterialRepository.GetRegexByPipelineId(pipelineId)
	if err != nil {
		impl.Logger.Errorw("regex ciMaterials fetch failed", "err", err)
		return []CiPipelineMaterialResponse{}, err
	}
	for _, k := range regexMaterials {
		r := CiPipelineMaterialResponse{
			Id:              k.Id,
			GitMaterialId:   k.GitMaterialId,
			GitMaterialName: k.GitMaterial.Name[strings.Index(k.GitMaterial.Name, "-")+1:],
			Type:            string(k.Type),
			Value:           k.Value,
			Active:          k.Active,
			GitMaterialUrl:  k.GitMaterial.Url,
			History:         nil,
			IsRepoError:     false,
			RepoErrorMsg:    "",
			IsBranchError:   false,
			BranchErrorMsg:  "",
			Regex:           k.Regex,
		}
		_, exists := responseMap[k.GitMaterialId]
		if !exists {
			ciPipelineMaterialResponses = append(ciPipelineMaterialResponses, r)
		}
	}

	return ciPipelineMaterialResponses, nil
}

func (impl *CiHandlerImpl) GetBuildHistory(pipelineId int, offset int, size int) ([]WorkflowResponse, error) {
	ciMaterials, err := impl.ciPipelineMaterialRepository.GetByPipelineId(pipelineId)
	if err != nil {
		impl.Logger.Errorw("ciMaterials fetch failed", "err", err)
	}
	var ciPipelineMaterialResponses []CiPipelineMaterialResponse
	for _, m := range ciMaterials {
		r := CiPipelineMaterialResponse{
			Id:              m.Id,
			GitMaterialId:   m.GitMaterialId,
			Type:            string(m.Type),
			Value:           m.Value,
			Active:          m.Active,
			GitMaterialName: m.GitMaterial.Name[strings.Index(m.GitMaterial.Name, "-")+1:],
			Url:             m.GitMaterial.Url,
		}
		ciPipelineMaterialResponses = append(ciPipelineMaterialResponses, r)
	}

	workFlows, err := impl.ciWorkflowRepository.FindByPipelineId(pipelineId, offset, size)
	if err != nil && !util.IsErrNoRows(err) {
		impl.Logger.Errorw("err", "err", err)
		return nil, err
	}
	var ciWorkLowResponses []WorkflowResponse
	for _, w := range workFlows {
		wfResponse := WorkflowResponse{
			Id:                 w.Id,
			Name:               w.Name,
			Status:             w.Status,
			PodStatus:          w.PodStatus,
			Message:            w.Message,
			StartedOn:          w.StartedOn,
			FinishedOn:         w.FinishedOn,
			CiPipelineId:       w.CiPipelineId,
			Namespace:          w.Namespace,
			LogLocation:        w.LogFilePath,
			GitTriggers:        w.GitTriggers,
			CiMaterials:        ciPipelineMaterialResponses,
			Artifact:           w.Image,
			TriggeredBy:        w.TriggeredBy,
			TriggeredByEmail:   w.EmailId,
			ArtifactId:         w.CiArtifactId,
			BlobStorageEnabled: w.BlobStorageEnabled,
		}
		ciWorkLowResponses = append(ciWorkLowResponses, wfResponse)
	}
	return ciWorkLowResponses, nil
}

func (impl *CiHandlerImpl) CancelBuild(workflowId int) (int, error) {
	workflow, err := impl.ciWorkflowRepository.FindById(workflowId)
	if err != nil {
		impl.Logger.Errorw("err", "err", err)
		return 0, err
	}
	if !(string(v1alpha1.NodePending) == workflow.Status || string(v1alpha1.NodeRunning) == workflow.Status) {
		impl.Logger.Warn("cannot cancel build, build not in progress")
		return 0, errors.New("cannot cancel build, build not in progress")
	}
	runningWf, err := impl.workflowService.GetWorkflow(workflow.Name, workflow.Namespace)
	if err != nil {
		impl.Logger.Errorw("cannot find workflow ", "err", err)
		return 0, errors.New("cannot find workflow " + workflow.Name)
	}

	// Terminate workflow
	err = impl.workflowService.TerminateWorkflow(runningWf.Name, runningWf.Namespace)
	if err != nil {
		impl.Logger.Errorw("cannot terminate wf", "err", err)
		return 0, err
	}

	workflow.Status = WorkflowCancel
	err = impl.ciWorkflowRepository.UpdateWorkFlow(workflow)
	if err != nil {
		impl.Logger.Errorw("cannot update deleted workflow status, but wf deleted", "err", err)
		return 0, err
	}
	return workflow.Id, nil
}

func (impl *CiHandlerImpl) FetchWorkflowDetails(appId int, pipelineId int, buildId int) (WorkflowResponse, error) {
	workflow, err := impl.ciWorkflowRepository.FindById(buildId)
	if err != nil {
		impl.Logger.Errorw("err", "err", err)
		return WorkflowResponse{}, err
	}
	triggeredByUser, err := impl.userService.GetById(workflow.TriggeredBy)
	if err != nil && !util.IsErrNoRows(err) {
		impl.Logger.Errorw("err", "err", err)
		return WorkflowResponse{}, err
	}

	if workflow.CiPipeline.AppId != appId {
		impl.Logger.Error("pipeline does not exist for this app")
		return WorkflowResponse{}, errors.New("invalid app and pipeline combination")
	}

	ciMaterials, err := impl.ciPipelineMaterialRepository.GetByPipelineId(pipelineId)
	if err != nil {
		impl.Logger.Errorw("err", "err", err)
		return WorkflowResponse{}, err
	}

	ciArtifact, err := impl.ciArtifactRepository.GetByWfId(workflow.Id)
	if err != nil && !util.IsErrNoRows(err) {
		impl.Logger.Errorw("err", "err", err)
		return WorkflowResponse{}, err
	}

	var ciMaterialsArr []CiPipelineMaterialResponse
	for _, m := range ciMaterials {
		res := CiPipelineMaterialResponse{
			Id:              m.Id,
			GitMaterialId:   m.GitMaterialId,
			GitMaterialName: m.GitMaterial.Name[strings.Index(m.GitMaterial.Name, "-")+1:],
			Type:            string(m.Type),
			Value:           m.Value,
			Active:          m.Active,
			Url:             m.GitMaterial.Url,
		}
		ciMaterialsArr = append(ciMaterialsArr, res)
	}
	workflowResponse := WorkflowResponse{
		Id:                 workflow.Id,
		Name:               workflow.Name,
		Status:             workflow.Status,
		PodStatus:          workflow.PodStatus,
		Message:            workflow.Message,
		StartedOn:          workflow.StartedOn,
		FinishedOn:         workflow.FinishedOn,
		CiPipelineId:       workflow.CiPipelineId,
		Namespace:          workflow.Namespace,
		LogLocation:        workflow.LogLocation,
		BlobStorageEnabled: workflow.BlobStorageEnabled, //TODO default value if value not found in db
		GitTriggers:        workflow.GitTriggers,
		CiMaterials:        ciMaterialsArr,
		TriggeredBy:        workflow.TriggeredBy,
		TriggeredByEmail:   triggeredByUser.EmailId,
		Artifact:           ciArtifact.Image,
	}
	return workflowResponse, nil
}

func (impl *CiHandlerImpl) GetRunningWorkflowLogs(pipelineId int, workflowId int) (*bufio.Reader, func() error, error) {
	ciWorkflow, err := impl.ciWorkflowRepository.FindById(workflowId)
	if err != nil {
		impl.Logger.Errorw("err", "err", err)
		return nil, nil, err
	}
	return impl.getWorkflowLogs(pipelineId, ciWorkflow)
}

func (impl *CiHandlerImpl) getWorkflowLogs(pipelineId int, ciWorkflow *pipelineConfig.CiWorkflow) (*bufio.Reader, func() error, error) {
	if string(v1alpha1.NodePending) == ciWorkflow.PodStatus {
		return bufio.NewReader(strings.NewReader("")), nil, nil
	}
<<<<<<< HEAD
	ciLogRequest := CiLogRequest{
		PodName:   ciWorkflow.PodName,
		Namespace: ciWorkflow.Namespace,
=======
	ciLogRequest := BuildLogRequest{
		WorkflowName: ciWorkflow.Name,
		Namespace:    ciWorkflow.Namespace,
>>>>>>> daecd2bb
	}
	logStream, cleanUp, err := impl.ciLogService.FetchRunningWorkflowLogs(ciLogRequest, "", "", false)
	if logStream == nil || err != nil {
		if !ciWorkflow.BlobStorageEnabled {
			return nil, nil, errors.New("logs-not-stored-in-repository")
		} else if string(v1alpha1.NodeSucceeded) == ciWorkflow.Status || string(v1alpha1.NodeError) == ciWorkflow.Status || string(v1alpha1.NodeFailed) == ciWorkflow.Status || ciWorkflow.Status == WorkflowCancel {
			impl.Logger.Errorw("err", "err", err)
			return impl.getLogsFromRepository(pipelineId, ciWorkflow)
		}
		impl.Logger.Errorw("err", "err", err)
		return nil, nil, err
	}
	logReader := bufio.NewReader(logStream)
	return logReader, cleanUp, err
}

func (impl *CiHandlerImpl) getLogsFromRepository(pipelineId int, ciWorkflow *pipelineConfig.CiWorkflow) (*bufio.Reader, func() error, error) {
	impl.Logger.Debug("getting historic logs")

	ciConfig, err := impl.ciWorkflowRepository.FindConfigByPipelineId(pipelineId)
	if err != nil && !util.IsErrNoRows(err) {
		impl.Logger.Errorw("err", "err", err)
		return nil, nil, err
	}

	if ciConfig.LogsBucket == "" {
		ciConfig.LogsBucket = impl.ciConfig.DefaultBuildLogsBucket
	}
	if ciConfig.CiCacheRegion == "" {
		ciConfig.CiCacheRegion = impl.ciConfig.DefaultCacheBucketRegion
	}
	logsFilePath := impl.ciConfig.DefaultBuildLogsKeyPrefix + "/" + ciWorkflow.Name + "/main.log" // this is for backward compatibilty
	if strings.Contains(ciWorkflow.LogLocation, "main.log") {
		logsFilePath = ciWorkflow.LogLocation
	}
	ciLogRequest := BuildLogRequest{
		PipelineId:    ciWorkflow.CiPipelineId,
		WorkflowId:    ciWorkflow.Id,
<<<<<<< HEAD
		PodName:       ciWorkflow.PodName,
		AccessKey:     ciWorkflow.CiPipeline.CiTemplate.DockerRegistry.AWSAccessKeyId,
		SecretKet:     ciWorkflow.CiPipeline.CiTemplate.DockerRegistry.AWSSecretAccessKey,
		Region:        ciConfig.CiCacheRegion,
		LogsBucket:    ciConfig.LogsBucket,
		LogsFilePath:  impl.ciConfig.DefaultBuildLogsKeyPrefix + "/" + ciWorkflow.Name + "/main.log",
=======
		WorkflowName:  ciWorkflow.Name,
		LogsFilePath:  logsFilePath,
>>>>>>> daecd2bb
		CloudProvider: impl.ciConfig.CloudProvider,
		AzureBlobConfig: &blob_storage.AzureBlobBaseConfig{
			Enabled:           impl.ciConfig.CloudProvider == BLOB_STORAGE_AZURE,
			AccountName:       impl.ciConfig.AzureAccountName,
			BlobContainerName: impl.ciConfig.AzureBlobContainerCiLog,
			AccountKey:        impl.ciConfig.AzureAccountKey,
		},
		AwsS3BaseConfig: &blob_storage.AwsS3BaseConfig{
			AccessKey:         impl.ciConfig.BlobStorageS3AccessKey,
			Passkey:           impl.ciConfig.BlobStorageS3SecretKey,
			EndpointUrl:       impl.ciConfig.BlobStorageS3Endpoint,
			IsInSecure:        impl.ciConfig.BlobStorageS3EndpointInsecure,
			BucketName:        ciConfig.LogsBucket,
			Region:            ciConfig.CiCacheRegion,
			VersioningEnabled: impl.ciConfig.BlobStorageS3BucketVersioned,
		},
		GcpBlobBaseConfig: &blob_storage.GcpBlobBaseConfig{
			BucketName:             ciConfig.LogsBucket,
			CredentialFileJsonData: impl.ciConfig.BlobStorageGcpCredentialJson,
		},
	}
	oldLogsStream, cleanUp, err := impl.ciLogService.FetchLogs(ciLogRequest)
	if err != nil {
		impl.Logger.Errorw("err", "err", err)
		return nil, nil, err
	}
	logReader := bufio.NewReader(oldLogsStream)
	return logReader, cleanUp, err
}

func (impl *CiHandlerImpl) DownloadCiWorkflowArtifacts(pipelineId int, buildId int) (*os.File, error) {
	ciWorkflow, err := impl.ciWorkflowRepository.FindById(buildId)
	if err != nil {
		impl.Logger.Errorw("unable to fetch ciWorkflow", "err", err)
		return nil, err
	}

	if !ciWorkflow.BlobStorageEnabled {
		return nil, errors.New("logs-not-stored-in-repository")
	}

	if ciWorkflow.CiPipelineId != pipelineId {
		impl.Logger.Error("invalid request, wf not in pipeline")
		return nil, errors.New("invalid request, wf not in pipeline")
	}

	ciConfig, err := impl.ciWorkflowRepository.FindConfigByPipelineId(pipelineId)
	if err != nil && !util.IsErrNoRows(err) {
		impl.Logger.Errorw("unable to fetch ciConfig", "err", err)
		return nil, err
	}

	if ciConfig.LogsBucket == "" {
		ciConfig.LogsBucket = impl.ciConfig.DefaultBuildLogsBucket
	}

	item := strconv.Itoa(ciWorkflow.Id)
	if ciConfig.CiCacheRegion == "" {
		ciConfig.CiCacheRegion = impl.ciConfig.DefaultCacheBucketRegion
	}
	azureBlobConfig := &blob_storage.AzureBlobBaseConfig{
		Enabled:           impl.ciConfig.CloudProvider == BLOB_STORAGE_AZURE,
		AccountName:       impl.ciConfig.AzureAccountName,
		BlobContainerName: impl.ciConfig.AzureBlobContainerCiLog,
		AccountKey:        impl.ciConfig.AzureAccountKey,
	}
	awsS3BaseConfig := &blob_storage.AwsS3BaseConfig{
		AccessKey:         impl.ciConfig.BlobStorageS3AccessKey,
		Passkey:           impl.ciConfig.BlobStorageS3SecretKey,
		EndpointUrl:       impl.ciConfig.BlobStorageS3Endpoint,
		IsInSecure:        impl.ciConfig.BlobStorageS3EndpointInsecure,
		BucketName:        ciConfig.LogsBucket,
		Region:            ciConfig.CiCacheRegion,
		VersioningEnabled: impl.ciConfig.BlobStorageS3BucketVersioned,
	}
	gcpBlobBaseConfig := &blob_storage.GcpBlobBaseConfig{
		BucketName:             ciConfig.LogsBucket,
		CredentialFileJsonData: impl.ciConfig.BlobStorageGcpCredentialJson,
	}

	key := fmt.Sprintf("%s/"+impl.ciConfig.CiArtifactLocationFormat, impl.ciConfig.DefaultArtifactKeyPrefix, ciWorkflow.Id, ciWorkflow.Id)

	blobStorageService := blob_storage.NewBlobStorageServiceImpl(nil)
	request := &blob_storage.BlobStorageRequest{
		StorageType:         impl.ciConfig.CloudProvider,
		SourceKey:           key,
		DestinationKey:      item,
		AzureBlobBaseConfig: azureBlobConfig,
		AwsS3BaseConfig:     awsS3BaseConfig,
		GcpBlobBaseConfig:   gcpBlobBaseConfig,
	}
	_, numBytes, err := blobStorageService.Get(request)
	if err != nil {
		impl.Logger.Errorw("error occurred while downloading file", "request", request)
		return nil, errors.New("failed to download resource")
	}

	file, err := os.Open(item)
	if err != nil {
		impl.Logger.Errorw("unable to open file", "file", item, "err", err)
		return nil, errors.New("unable to open file")
	}

	impl.Logger.Infow("Downloaded ", "filename", file.Name(), "bytes", numBytes)
	return file, nil
}

func (impl *CiHandlerImpl) GetHistoricBuildLogs(pipelineId int, workflowId int, ciWorkflow *pipelineConfig.CiWorkflow) (map[string]string, error) {
	ciConfig, err := impl.ciWorkflowRepository.FindConfigByPipelineId(pipelineId)
	if err != nil && !util.IsErrNoRows(err) {
		impl.Logger.Errorw("err", "err", err)
		return nil, err
	}
	if ciWorkflow == nil {
		ciWorkflow, err = impl.ciWorkflowRepository.FindById(workflowId)
		if err != nil {
			impl.Logger.Errorw("err", "err", err)
			return nil, err
		}
	}

	if ciConfig.LogsBucket == "" {
		ciConfig.LogsBucket = impl.ciConfig.DefaultBuildLogsBucket
	}
	ciLogRequest := BuildLogRequest{
		PipelineId:    ciWorkflow.CiPipelineId,
		WorkflowId:    ciWorkflow.Id,
<<<<<<< HEAD
		PodName:       ciWorkflow.PodName,
		AccessKey:     ciWorkflow.CiPipeline.CiTemplate.DockerRegistry.AWSAccessKeyId,
		SecretKet:     ciWorkflow.CiPipeline.CiTemplate.DockerRegistry.AWSSecretAccessKey,
		Region:        ciWorkflow.CiPipeline.CiTemplate.DockerRegistry.AWSRegion,
		LogsBucket:    ciConfig.LogsBucket,
=======
		WorkflowName:  ciWorkflow.Name,
>>>>>>> daecd2bb
		LogsFilePath:  ciWorkflow.LogLocation,
		CloudProvider: impl.ciConfig.CloudProvider,
		AzureBlobConfig: &blob_storage.AzureBlobBaseConfig{
			Enabled:           impl.ciConfig.CloudProvider == BLOB_STORAGE_AZURE,
			AccountName:       impl.ciConfig.AzureAccountName,
			BlobContainerName: impl.ciConfig.AzureBlobContainerCiLog,
			AccountKey:        impl.ciConfig.AzureAccountKey,
		},
		AwsS3BaseConfig: &blob_storage.AwsS3BaseConfig{
			AccessKey:         impl.ciConfig.BlobStorageS3AccessKey,
			Passkey:           impl.ciConfig.BlobStorageS3SecretKey,
			EndpointUrl:       impl.ciConfig.BlobStorageS3Endpoint,
			IsInSecure:        impl.ciConfig.BlobStorageS3EndpointInsecure,
			BucketName:        ciConfig.LogsBucket,
			Region:            ciConfig.CiCacheRegion,
			VersioningEnabled: impl.ciConfig.BlobStorageS3BucketVersioned,
		},
		GcpBlobBaseConfig: &blob_storage.GcpBlobBaseConfig{
			BucketName:             ciConfig.LogsBucket,
			CredentialFileJsonData: impl.ciConfig.BlobStorageGcpCredentialJson,
		},
	}
	logsFile, cleanUp, err := impl.ciLogService.FetchLogs(ciLogRequest)
	logs, err := ioutil.ReadFile(logsFile.Name())
	if err != nil {
		impl.Logger.Errorw("err", "err", err)
		return map[string]string{}, err
	}
	logStr := string(logs)
	resp := make(map[string]string)
	resp["logs"] = logStr
	defer cleanUp()
	return resp, err
}

func (impl *CiHandlerImpl) extractWorkfowStatus(workflowStatus v1alpha1.WorkflowStatus) (string, string, string, string, string) {
	workflowName := ""
	status := string(workflowStatus.Phase)
	podStatus := ""
	message := ""
<<<<<<< HEAD
	podName := ""
	for k, v := range workflowStatus.Nodes {
		if v.TemplateName == CI_WORKFLOW_NAME {
			if v.BoundaryID == "" {
				workflowName = k
			} else {
				workflowName = v.BoundaryID
			}
			podName = k
			podStatus = string(v.Phase)
			message = v.Message
			break
		}
	}
	return workflowName, status, podStatus, message, podName
}

func (impl *CiHandlerImpl) UpdateWorkflow(workflowStatus v1alpha1.WorkflowStatus) (int, error) {
	workflowName, status, podStatus, message, podName := impl.extractWorkfowStatus(workflowStatus)
=======
	logLocation := ""
	for k, v := range workflowStatus.Nodes {
		impl.Logger.Infow("extractWorkflowStatus", "workflowName", k, "v", v)
		workflowName = k
		podStatus = string(v.Phase)
		message = v.Message
		if v.Outputs != nil && len(v.Outputs.Artifacts) > 0 {
			if v.Outputs.Artifacts[0].S3 != nil {
				logLocation = v.Outputs.Artifacts[0].S3.Key
			} else if v.Outputs.Artifacts[0].GCS != nil {
				logLocation = v.Outputs.Artifacts[0].GCS.Key
			}
		}
		break
	}
	return workflowName, status, podStatus, message, logLocation
}

func (impl *CiHandlerImpl) UpdateWorkflow(workflowStatus v1alpha1.WorkflowStatus) (int, error) {
	workflowName, status, podStatus, message, logLocation := impl.extractWorkfowStatus(workflowStatus)
>>>>>>> daecd2bb
	if workflowName == "" {
		impl.Logger.Errorw("extract workflow status, invalid wf name", "workflowName", workflowName, "status", status, "podStatus", podStatus, "message", message)
		return 0, errors.New("invalid wf name")
	}
	workflowId, err := strconv.Atoi(workflowName[:strings.Index(workflowName, "-")])
	if err != nil {
		impl.Logger.Errorw("invalid wf status update req", "err", err)
		return 0, err
	}

	savedWorkflow, err := impl.ciWorkflowRepository.FindById(workflowId)
	if err != nil {
		impl.Logger.Errorw("cannot get saved wf", "err", err)
		return 0, err
	}

	ciWorkflowConfig, err := impl.ciWorkflowRepository.FindConfigByPipelineId(savedWorkflow.CiPipelineId)
	if err != nil && !util.IsErrNoRows(err) {
		impl.Logger.Errorw("unable to fetch ciWorkflowConfig", "err", err)
		return 0, err
	}

	ciArtifactLocationFormat := ciWorkflowConfig.CiArtifactLocationFormat
	if ciArtifactLocationFormat == "" {
		ciArtifactLocationFormat = impl.ciConfig.CiArtifactLocationFormat
	}
	ciArtifactLocation := fmt.Sprintf(ciArtifactLocationFormat, ciWorkflowConfig.LogsBucket, savedWorkflow.Id, savedWorkflow.Id)

	if impl.stateChanged(status, podStatus, message, workflowStatus.FinishedAt.Time, savedWorkflow) {
		if savedWorkflow.Status != WorkflowCancel {
			savedWorkflow.Status = status
		}
		savedWorkflow.PodStatus = podStatus
		savedWorkflow.Message = message
		savedWorkflow.FinishedOn = workflowStatus.FinishedAt.Time
		savedWorkflow.Name = workflowName
		//savedWorkflow.LogLocation = "/ci-pipeline/" + strconv.Itoa(savedWorkflow.CiPipelineId) + "/workflow/" + strconv.Itoa(savedWorkflow.Id) + "/logs" //TODO need to fetch from workflow object
		savedWorkflow.LogLocation = logLocation
		savedWorkflow.CiArtifactLocation = ciArtifactLocation
		savedWorkflow.PodName = podName
		impl.Logger.Debugw("updating workflow ", "workflow", savedWorkflow)
		err = impl.ciWorkflowRepository.UpdateWorkFlow(savedWorkflow)
		if err != nil {
			impl.Logger.Error("update wf failed for id " + strconv.Itoa(savedWorkflow.Id))
			return 0, err
		}
		if string(v1alpha1.NodeError) == savedWorkflow.Status || string(v1alpha1.NodeFailed) == savedWorkflow.Status {
			impl.Logger.Warnw("ci failed for workflow: ", "wfId", savedWorkflow.Id)
			go impl.WriteCIFailEvent(savedWorkflow, ciWorkflowConfig.CiImage)

			impl.WriteToCreateTestSuites(savedWorkflow.CiPipelineId, workflowId, int(savedWorkflow.TriggeredBy))
		}
	}
	return savedWorkflow.Id, nil
}

func (impl *CiHandlerImpl) WriteCIFailEvent(ciWorkflow *pipelineConfig.CiWorkflow, ciImage string) {
	event := impl.eventFactory.Build(util2.Fail, &ciWorkflow.CiPipelineId, ciWorkflow.CiPipeline.AppId, nil, util2.CI)
	material := &client.MaterialTriggerInfo{}
	material.GitTriggers = ciWorkflow.GitTriggers
	event.CiWorkflowRunnerId = ciWorkflow.Id
	event = impl.eventFactory.BuildExtraCIData(event, material, ciImage)
	event.CiArtifactId = 0
	event.UserId = int(ciWorkflow.TriggeredBy)
	_, evtErr := impl.eventClient.WriteNotificationEvent(event)
	if evtErr != nil {
		impl.Logger.Errorw("error in writing event", "err", evtErr)
	}
}

func (impl *CiHandlerImpl) BuildPayload(ciWorkflow *pipelineConfig.CiWorkflow) *client.Payload {
	payload := &client.Payload{}
	payload.AppName = ciWorkflow.CiPipeline.App.AppName
	payload.PipelineName = ciWorkflow.CiPipeline.Name
	//payload["buildName"] = ciWorkflow.Name
	//payload["podStatus"] = ciWorkflow.PodStatus
	//payload["message"] = ciWorkflow.Message
	return payload
}

func (impl *CiHandlerImpl) stateChanged(status string, podStatus string, msg string,
	finishedAt time.Time, savedWorkflow *pipelineConfig.CiWorkflow) bool {
	return savedWorkflow.Status != status || savedWorkflow.PodStatus != podStatus || savedWorkflow.Message != msg || savedWorkflow.FinishedOn != finishedAt
}

func (impl *CiHandlerImpl) GetCiPipeline(ciMaterialId int) (*pipelineConfig.CiPipeline, error) {
	ciMaterial, err := impl.ciPipelineMaterialRepository.GetById(ciMaterialId)
	if err != nil {
		return nil, err
	}
	ciPipeline := ciMaterial.CiPipeline
	return ciPipeline, nil
}

func (impl *CiHandlerImpl) buildAutomaticTriggerCommitHashes(ciMaterials []*pipelineConfig.CiPipelineMaterial, request bean.GitCiTriggerRequest) (map[int]bean.GitCommit, error) {
	commitHashes := map[int]bean.GitCommit{}
	for _, ciMaterial := range ciMaterials {
		if ciMaterial.Id == request.CiPipelineMaterial.Id || len(ciMaterials) == 1 {
			request.CiPipelineMaterial.GitCommit = SetGitCommitValuesForBuildingCommitHash(ciMaterial, request.CiPipelineMaterial.GitCommit)
			commitHashes[ciMaterial.Id] = request.CiPipelineMaterial.GitCommit
		} else {
			// this is possible in case of non Webhook, as there would be only one pipeline material per git material in case of PR
			lastCommit, err := impl.getLastSeenCommit(ciMaterial.Id)
			if err != nil {
				return map[int]bean.GitCommit{}, err
			}
			lastCommit = SetGitCommitValuesForBuildingCommitHash(ciMaterial, lastCommit)
			commitHashes[ciMaterial.Id] = lastCommit
		}
	}
	return commitHashes, nil
}

func SetGitCommitValuesForBuildingCommitHash(ciMaterial *pipelineConfig.CiPipelineMaterial, oldGitCommit bean.GitCommit) bean.GitCommit {
	newGitCommit := oldGitCommit
	newGitCommit.CiConfigureSourceType = ciMaterial.Type
	newGitCommit.CiConfigureSourceValue = ciMaterial.Value
	newGitCommit.GitRepoUrl = ciMaterial.GitMaterial.Url
	newGitCommit.GitRepoName = ciMaterial.GitMaterial.Name[strings.Index(ciMaterial.GitMaterial.Name, "-")+1:]
	return newGitCommit
}

func (impl *CiHandlerImpl) buildManualTriggerCommitHashes(ciTriggerRequest bean.CiTriggerRequest) (map[int]bean.GitCommit, error) {
	commitHashes := map[int]bean.GitCommit{}
	for _, ciPipelineMaterial := range ciTriggerRequest.CiPipelineMaterial {

		pipeLineMaterialFromDb, err := impl.ciPipelineMaterialRepository.GetById(ciPipelineMaterial.Id)
		if err != nil {
			impl.Logger.Errorw("err in fetching pipeline material by id", "err", err)
			return map[int]bean.GitCommit{}, err
		}

		pipelineType := pipeLineMaterialFromDb.Type
		if pipelineType == pipelineConfig.SOURCE_TYPE_BRANCH_FIXED {
			gitCommit, err := impl.BuildManualTriggerCommitHashesForSourceTypeBranchFix(ciPipelineMaterial, pipeLineMaterialFromDb)
			if err != nil {
				impl.Logger.Errorw("err", "err", err)
				return map[int]bean.GitCommit{}, err
			}
			commitHashes[ciPipelineMaterial.Id] = gitCommit

		} else if pipelineType == pipelineConfig.SOURCE_TYPE_WEBHOOK {
			gitCommit, err := impl.BuildManualTriggerCommitHashesForSourceTypeWebhook(ciPipelineMaterial, pipeLineMaterialFromDb)
			if err != nil {
				impl.Logger.Errorw("err", "err", err)
				return map[int]bean.GitCommit{}, err
			}
			commitHashes[ciPipelineMaterial.Id] = gitCommit

		}

	}
	return commitHashes, nil
}

func (impl *CiHandlerImpl) BuildManualTriggerCommitHashesForSourceTypeBranchFix(ciPipelineMaterial bean.CiPipelineMaterial, pipeLineMaterialFromDb *pipelineConfig.CiPipelineMaterial) (bean.GitCommit, error) {
	commitMetadataRequest := &gitSensor.CommitMetadataRequest{
		PipelineMaterialId: ciPipelineMaterial.Id,
		GitHash:            ciPipelineMaterial.GitCommit.Commit,
		GitTag:             ciPipelineMaterial.GitTag,
	}
	gitCommitResponse, err := impl.gitSensorClient.GetCommitMetadataForPipelineMaterial(commitMetadataRequest)
	if err != nil {
		impl.Logger.Errorw("err in fetching commit metadata", "commitMetadataRequest", commitMetadataRequest, "err", err)
		return bean.GitCommit{}, err
	}
	if gitCommitResponse == nil {
		return bean.GitCommit{}, errors.New("commit not found")
	}

	gitCommit := bean.GitCommit{
		Commit:                 gitCommitResponse.Commit,
		Author:                 gitCommitResponse.Author,
		Date:                   gitCommitResponse.Date,
		Message:                gitCommitResponse.Message,
		Changes:                gitCommitResponse.Changes,
		GitRepoName:            pipeLineMaterialFromDb.GitMaterial.Name[strings.Index(pipeLineMaterialFromDb.GitMaterial.Name, "-")+1:],
		GitRepoUrl:             pipeLineMaterialFromDb.GitMaterial.Url,
		CiConfigureSourceValue: pipeLineMaterialFromDb.Value,
		CiConfigureSourceType:  pipeLineMaterialFromDb.Type,
	}

	return gitCommit, nil
}

func (impl *CiHandlerImpl) BuildManualTriggerCommitHashesForSourceTypeWebhook(ciPipelineMaterial bean.CiPipelineMaterial, pipeLineMaterialFromDb *pipelineConfig.CiPipelineMaterial) (bean.GitCommit, error) {
	webhookDataInput := ciPipelineMaterial.GitCommit.WebhookData

	// fetch webhook data on the basis of Id
	webhookDataRequest := &gitSensor.WebhookDataRequest{
		Id: webhookDataInput.Id,
	}

	webhookData, err := impl.gitSensorClient.GetWebhookData(webhookDataRequest)
	if err != nil {
		impl.Logger.Errorw("err", "err", err)
		return bean.GitCommit{}, err
	}

	// if webhook event is of merged type, then fetch latest commit for target branch
	if webhookData.EventActionType == bean.WEBHOOK_EVENT_MERGED_ACTION_TYPE {

		// get target branch name from webhook
		targetBranchName := webhookData.Data[bean.WEBHOOK_SELECTOR_TARGET_BRANCH_NAME_NAME]
		if targetBranchName == "" {
			impl.Logger.Error("target branch not found from webhook data")
			return bean.GitCommit{}, err
		}

		// get latest commit hash for target branch
		latestCommitMetadataRequest := &gitSensor.CommitMetadataRequest{
			PipelineMaterialId: ciPipelineMaterial.Id,
			BranchName:         targetBranchName,
		}

		latestCommit, err := impl.gitSensorClient.GetCommitMetadata(latestCommitMetadataRequest)

		if err != nil {
			impl.Logger.Errorw("err", "err", err)
			return bean.GitCommit{}, err
		}

		// update webhookData (local) with target latest hash
		webhookData.Data[bean.WEBHOOK_SELECTOR_TARGET_CHECKOUT_NAME] = latestCommit.Commit

	}

	// build git commit
	gitCommit := bean.GitCommit{
		GitRepoName:            pipeLineMaterialFromDb.GitMaterial.Name[strings.Index(pipeLineMaterialFromDb.GitMaterial.Name, "-")+1:],
		GitRepoUrl:             pipeLineMaterialFromDb.GitMaterial.Url,
		CiConfigureSourceValue: pipeLineMaterialFromDb.Value,
		CiConfigureSourceType:  pipeLineMaterialFromDb.Type,
		WebhookData: &bean.WebhookData{
			Id:              webhookData.Id,
			EventActionType: webhookData.EventActionType,
			Data:            webhookData.Data,
		},
	}

	return gitCommit, nil
}

func (impl *CiHandlerImpl) getLastSeenCommit(ciMaterialId int) (bean.GitCommit, error) {
	var materialIds []int
	materialIds = append(materialIds, ciMaterialId)
	headReq := &gitSensor.HeadRequest{
		MaterialIds: materialIds,
	}
	hashResponse, err := impl.gitSensorClient.GetHeadForPipelineMaterials(headReq)
	if err != nil {
		return bean.GitCommit{}, err
	}
	gitCommit := bean.GitCommit{
		Commit:  hashResponse[0].GitCommit.Commit,
		Author:  hashResponse[0].GitCommit.Author,
		Date:    hashResponse[0].GitCommit.Date,
		Message: hashResponse[0].GitCommit.Message,
		Changes: hashResponse[0].GitCommit.Changes,
	}
	return gitCommit, nil
}

func (impl *CiHandlerImpl) FetchCiStatusForTriggerView(appId int) ([]*pipelineConfig.CiWorkflowStatus, error) {
	var ciWorkflowStatuses []*pipelineConfig.CiWorkflowStatus

	pipelines, err := impl.ciPipelineRepository.FindByAppId(appId)
	if err != nil && err != pg.ErrNoRows {
		impl.Logger.Errorw("error in fetching ci pipeline", "appId", appId, "err", err)
		return ciWorkflowStatuses, err
	}
	for _, pipeline := range pipelines {
		pipelineId := 0
		if pipeline.ParentCiPipeline == 0 {
			pipelineId = pipeline.Id
		} else {
			pipelineId = pipeline.ParentCiPipeline
		}
		workflow, err := impl.ciWorkflowRepository.FindLastTriggeredWorkflow(pipelineId)
		if err != nil && !util.IsErrNoRows(err) {
			impl.Logger.Errorw("err", "pipelineId", pipelineId, "err", err)
			return ciWorkflowStatuses, err
		}
		ciWorkflowStatus := &pipelineConfig.CiWorkflowStatus{}
		ciWorkflowStatus.CiPipelineId = pipeline.Id
		if workflow.Id > 0 {
			ciWorkflowStatus.CiPipelineName = workflow.CiPipeline.Name
			ciWorkflowStatus.CiStatus = workflow.Status
			ciWorkflowStatus.StorageConfigured = workflow.BlobStorageEnabled
		} else {
			ciWorkflowStatus.CiStatus = "Not Triggered"
		}
		ciWorkflowStatuses = append(ciWorkflowStatuses, ciWorkflowStatus)
	}
	return ciWorkflowStatuses, nil
}

func (impl *CiHandlerImpl) FetchMaterialInfoByArtifactId(ciArtifactId int) (*GitTriggerInfoResponse, error) {

	ciArtifact, err := impl.ciArtifactRepository.Get(ciArtifactId)
	if err != nil {
		impl.Logger.Errorw("err", "ciArtifactId", ciArtifactId, "err", err)
		return &GitTriggerInfoResponse{}, err
	}
	var workflow *pipelineConfig.CiWorkflow
	if ciArtifact.ParentCiArtifact > 0 {
		workflow, err = impl.ciWorkflowRepository.FindLastTriggeredWorkflowByArtifactId(ciArtifact.ParentCiArtifact)
		if err != nil {
			impl.Logger.Errorw("err", "ciArtifactId", ciArtifact.ParentCiArtifact, "err", err)
			return &GitTriggerInfoResponse{}, err
		}
	} else {
		workflow, err = impl.ciWorkflowRepository.FindLastTriggeredWorkflowByArtifactId(ciArtifactId)
		if err != nil {
			impl.Logger.Errorw("err", "ciArtifactId", ciArtifactId, "err", err)
			return &GitTriggerInfoResponse{}, err
		}
	}

	triggeredByUser, err := impl.userService.GetById(workflow.TriggeredBy)
	if err != nil && !util.IsErrNoRows(err) {
		impl.Logger.Errorw("err", "err", err)
		return &GitTriggerInfoResponse{}, err
	}

	ciMaterials, err := impl.ciPipelineMaterialRepository.GetByPipelineId(workflow.CiPipelineId)
	if err != nil {
		impl.Logger.Errorw("err", "err", err)
		return &GitTriggerInfoResponse{}, err
	}

	deployDetail, err := impl.appListingRepository.DeploymentDetailByArtifactId(ciArtifactId)
	if err != nil {
		impl.Logger.Errorw("err", "err", err)
		return &GitTriggerInfoResponse{}, err
	}

	var ciMaterialsArr []CiPipelineMaterialResponse
	for _, m := range ciMaterials {
		var history []*gitSensor.GitCommit
		_gitTrigger := workflow.GitTriggers[m.Id]

		_gitCommit := &gitSensor.GitCommit{
			Message: _gitTrigger.Message,
			Author:  _gitTrigger.Author,
			Date:    _gitTrigger.Date,
			Changes: _gitTrigger.Changes,
			Commit:  _gitTrigger.Commit,
		}

		// set webhook data
		_webhookData := _gitTrigger.WebhookData
		if _webhookData.Id > 0 {
			_gitCommit.WebhookData = &gitSensor.WebhookData{
				Id:              _webhookData.Id,
				EventActionType: _webhookData.EventActionType,
				Data:            _webhookData.Data,
			}
		}

		history = append(history, _gitCommit)

		res := CiPipelineMaterialResponse{
			Id:              m.Id,
			GitMaterialId:   m.GitMaterialId,
			GitMaterialName: m.GitMaterial.Name[strings.Index(m.GitMaterial.Name, "-")+1:],
			Type:            string(m.Type),
			Value:           m.Value,
			Active:          m.Active,
			Url:             m.GitMaterial.Url,
			History:         history,
		}
		ciMaterialsArr = append(ciMaterialsArr, res)
	}

	gitTriggerInfoResponse := &GitTriggerInfoResponse{
		//GitTriggers:      workflow.GitTriggers,
		CiMaterials:      ciMaterialsArr,
		TriggeredByEmail: triggeredByUser.EmailId,
		AppId:            workflow.CiPipeline.AppId,
		AppName:          deployDetail.AppName,
		EnvironmentId:    deployDetail.EnvironmentId,
		EnvironmentName:  deployDetail.EnvironmentName,
		LastDeployedTime: deployDetail.LastDeployedTime,
		Default:          deployDetail.Default,
	}
	return gitTriggerInfoResponse, nil
}

func (impl *CiHandlerImpl) WriteToCreateTestSuites(pipelineId int, buildId int, triggeredBy int) {
	testReportFile, err := impl.DownloadCiWorkflowArtifacts(pipelineId, buildId)
	if err != nil {
		impl.Logger.Errorw("WriteTestSuite, error in fetching report file from s3", "err", err, "pipelineId", pipelineId, "buildId", buildId)
		return
	}
	if testReportFile == nil {
		return
	}
	read, err := zip.OpenReader(testReportFile.Name())
	if err != nil {
		impl.Logger.Errorw("WriteTestSuite, error while open reader", "name", testReportFile.Name())
		return
	}
	defer read.Close()
	const CreatedBy = "created_by"
	const TriggerId = "trigger_id"
	const CiPipelineId = "ci_pipeline_id"
	const XML = "xml"
	payload := make(map[string]interface{})
	var reports []string
	payload[CreatedBy] = triggeredBy
	payload[TriggerId] = buildId
	payload[CiPipelineId] = pipelineId
	payload[XML] = reports
	for _, file := range read.File {
		if payload, err = impl.listFiles(file, payload); err != nil {
			impl.Logger.Errorw("WriteTestSuite, failed to read from zip", "file", file.Name, "error", err)
			return
		}
	}
	b, err := json.Marshal(payload)
	if err != nil {
		impl.Logger.Errorw("WriteTestSuite, payload marshal error", "error", err)
		return
	}
	impl.Logger.Debugw("WriteTestSuite, sending to create", "TriggerId", buildId)
	_, err = impl.eventClient.SendTestSuite(b)
	if err != nil {
		impl.Logger.Errorw("WriteTestSuite, error while making test suit post request", "err", err)
		return
	}
}

func (impl *CiHandlerImpl) listFiles(file *zip.File, payload map[string]interface{}) (map[string]interface{}, error) {
	fileRead, err := file.Open()
	if err != nil {
		return payload, err
	}
	defer fileRead.Close()

	if strings.Contains(file.Name, ".xml") {
		content, err := ioutil.ReadAll(fileRead)
		if err != nil {
			impl.Logger.Errorw("panic error", "err", err)
			return payload, err
		}
		var reports []string
		if _, ok := payload["xml"]; !ok {
			reports = append(reports, string([]byte(content)))
			payload["xml"] = reports
		} else {
			reports = payload["xml"].([]string)
			reports = append(reports, string([]byte(content)))
			payload["xml"] = reports
		}
	}
	return payload, nil
}<|MERGE_RESOLUTION|>--- conflicted
+++ resolved
@@ -487,15 +487,9 @@
 	if string(v1alpha1.NodePending) == ciWorkflow.PodStatus {
 		return bufio.NewReader(strings.NewReader("")), nil, nil
 	}
-<<<<<<< HEAD
-	ciLogRequest := CiLogRequest{
+	ciLogRequest := BuildLogRequest{
 		PodName:   ciWorkflow.PodName,
-		Namespace: ciWorkflow.Namespace,
-=======
-	ciLogRequest := BuildLogRequest{
-		WorkflowName: ciWorkflow.Name,
 		Namespace:    ciWorkflow.Namespace,
->>>>>>> daecd2bb
 	}
 	logStream, cleanUp, err := impl.ciLogService.FetchRunningWorkflowLogs(ciLogRequest, "", "", false)
 	if logStream == nil || err != nil {
@@ -534,17 +528,8 @@
 	ciLogRequest := BuildLogRequest{
 		PipelineId:    ciWorkflow.CiPipelineId,
 		WorkflowId:    ciWorkflow.Id,
-<<<<<<< HEAD
 		PodName:       ciWorkflow.PodName,
-		AccessKey:     ciWorkflow.CiPipeline.CiTemplate.DockerRegistry.AWSAccessKeyId,
-		SecretKet:     ciWorkflow.CiPipeline.CiTemplate.DockerRegistry.AWSSecretAccessKey,
-		Region:        ciConfig.CiCacheRegion,
-		LogsBucket:    ciConfig.LogsBucket,
-		LogsFilePath:  impl.ciConfig.DefaultBuildLogsKeyPrefix + "/" + ciWorkflow.Name + "/main.log",
-=======
-		WorkflowName:  ciWorkflow.Name,
 		LogsFilePath:  logsFilePath,
->>>>>>> daecd2bb
 		CloudProvider: impl.ciConfig.CloudProvider,
 		AzureBlobConfig: &blob_storage.AzureBlobBaseConfig{
 			Enabled:           impl.ciConfig.CloudProvider == BLOB_STORAGE_AZURE,
@@ -672,15 +657,7 @@
 	ciLogRequest := BuildLogRequest{
 		PipelineId:    ciWorkflow.CiPipelineId,
 		WorkflowId:    ciWorkflow.Id,
-<<<<<<< HEAD
 		PodName:       ciWorkflow.PodName,
-		AccessKey:     ciWorkflow.CiPipeline.CiTemplate.DockerRegistry.AWSAccessKeyId,
-		SecretKet:     ciWorkflow.CiPipeline.CiTemplate.DockerRegistry.AWSSecretAccessKey,
-		Region:        ciWorkflow.CiPipeline.CiTemplate.DockerRegistry.AWSRegion,
-		LogsBucket:    ciConfig.LogsBucket,
-=======
-		WorkflowName:  ciWorkflow.Name,
->>>>>>> daecd2bb
 		LogsFilePath:  ciWorkflow.LogLocation,
 		CloudProvider: impl.ciConfig.CloudProvider,
 		AzureBlobConfig: &blob_storage.AzureBlobBaseConfig{
@@ -716,36 +693,21 @@
 	return resp, err
 }
 
-func (impl *CiHandlerImpl) extractWorkfowStatus(workflowStatus v1alpha1.WorkflowStatus) (string, string, string, string, string) {
+func (impl *CiHandlerImpl) extractWorkfowStatus(workflowStatus v1alpha1.WorkflowStatus) (string, string, string, string, string, string) {
 	workflowName := ""
 	status := string(workflowStatus.Phase)
 	podStatus := ""
 	message := ""
-<<<<<<< HEAD
 	podName := ""
+	logLocation := ""
 	for k, v := range workflowStatus.Nodes {
-		if v.TemplateName == CI_WORKFLOW_NAME {
+		if v.TemplateName == CI_WORKFLOW_NAME {impl.Logger.Infow("extractWorkflowStatus", "workflowName", k, "v", v)
 			if v.BoundaryID == "" {
 				workflowName = k
 			} else {
 				workflowName = v.BoundaryID
 			}
 			podName = k
-			podStatus = string(v.Phase)
-			message = v.Message
-			break
-		}
-	}
-	return workflowName, status, podStatus, message, podName
-}
-
-func (impl *CiHandlerImpl) UpdateWorkflow(workflowStatus v1alpha1.WorkflowStatus) (int, error) {
-	workflowName, status, podStatus, message, podName := impl.extractWorkfowStatus(workflowStatus)
-=======
-	logLocation := ""
-	for k, v := range workflowStatus.Nodes {
-		impl.Logger.Infow("extractWorkflowStatus", "workflowName", k, "v", v)
-		workflowName = k
 		podStatus = string(v.Phase)
 		message = v.Message
 		if v.Outputs != nil && len(v.Outputs.Artifacts) > 0 {
@@ -757,12 +719,12 @@
 		}
 		break
 	}
-	return workflowName, status, podStatus, message, logLocation
+	}
+	return workflowName, status, podStatus, message, logLocation, podName
 }
 
 func (impl *CiHandlerImpl) UpdateWorkflow(workflowStatus v1alpha1.WorkflowStatus) (int, error) {
-	workflowName, status, podStatus, message, logLocation := impl.extractWorkfowStatus(workflowStatus)
->>>>>>> daecd2bb
+	workflowName, status, podStatus, message, logLocation, podName := impl.extractWorkfowStatus(workflowStatus)
 	if workflowName == "" {
 		impl.Logger.Errorw("extract workflow status, invalid wf name", "workflowName", workflowName, "status", status, "podStatus", podStatus, "message", message)
 		return 0, errors.New("invalid wf name")
