/*
 * Copyright (c) 2020 Devtron Labs
 *
 * Licensed under the Apache License, Version 2.0 (the "License");
 * you may not use this file except in compliance with the License.
 * You may obtain a copy of the License at
 *
 *    http://www.apache.org/licenses/LICENSE-2.0
 *
 * Unless required by applicable law or agreed to in writing, software
 * distributed under the License is distributed on an "AS IS" BASIS,
 * WITHOUT WARRANTIES OR CONDITIONS OF ANY KIND, either express or implied.
 * See the License for the specific language governing permissions and
 * limitations under the License.
 *
 */

package pipeline

import (
	"archive/zip"
	"bufio"
	"encoding/json"
	"errors"
	"fmt"
	blob_storage "github.com/devtron-labs/common-lib/blob-storage"
	"io/ioutil"
	"os"
	"strconv"
	"strings"
	"time"

	"github.com/argoproj/argo-workflows/v3/pkg/apis/workflow/v1alpha1"
	client "github.com/devtron-labs/devtron/client/events"
	"github.com/devtron-labs/devtron/client/gitSensor"
	"github.com/devtron-labs/devtron/internal/sql/repository"
	"github.com/devtron-labs/devtron/internal/sql/repository/pipelineConfig"
	"github.com/devtron-labs/devtron/internal/util"
	"github.com/devtron-labs/devtron/pkg/bean"
	"github.com/devtron-labs/devtron/pkg/user"
	util2 "github.com/devtron-labs/devtron/util/event"
	"github.com/go-pg/pg"
	"go.uber.org/zap"
)

type CiHandler interface {
	HandleCIWebhook(gitCiTriggerRequest bean.GitCiTriggerRequest) (int, error)
	HandleCIManual(ciTriggerRequest bean.CiTriggerRequest) (int, error)

	FetchMaterialsByPipelineId(pipelineId int) ([]CiPipelineMaterialResponse, error)
	FetchWorkflowDetails(appId int, pipelineId int, buildId int) (WorkflowResponse, error)

	//FetchBuildById(appId int, pipelineId int) (WorkflowResponse, error)
	CancelBuild(workflowId int) (int, error)

	GetRunningWorkflowLogs(pipelineId int, workflowId int) (*bufio.Reader, func() error, error)
	GetHistoricBuildLogs(pipelineId int, workflowId int, ciWorkflow *pipelineConfig.CiWorkflow) (map[string]string, error)
	//SyncWorkflows() error

	GetBuildHistory(pipelineId int, offset int, size int) ([]WorkflowResponse, error)
	DownloadCiWorkflowArtifacts(pipelineId int, buildId int) (*os.File, error)
	UpdateWorkflow(workflowStatus v1alpha1.WorkflowStatus) (int, error)

	FetchCiStatusForTriggerView(appId int) ([]*pipelineConfig.CiWorkflowStatus, error)
	RefreshMaterialByCiPipelineMaterialId(gitMaterialId int) (refreshRes *gitSensor.RefreshGitMaterialResponse, err error)
	FetchMaterialInfoByArtifactId(ciArtifactId int) (*GitTriggerInfoResponse, error)
	WriteToCreateTestSuites(pipelineId int, buildId int, triggeredBy int)
}

type CiHandlerImpl struct {
	Logger                       *zap.SugaredLogger
	ciPipelineMaterialRepository pipelineConfig.CiPipelineMaterialRepository
	ciService                    CiService
	gitSensorClient              gitSensor.GitSensorClient
	ciWorkflowRepository         pipelineConfig.CiWorkflowRepository
	workflowService              WorkflowService
	ciLogService                 CiLogService
	ciConfig                     *CiConfig
	ciArtifactRepository         repository.CiArtifactRepository
	userService                  user.UserService
	eventClient                  client.EventClient
	eventFactory                 client.EventFactory
	ciPipelineRepository         pipelineConfig.CiPipelineRepository
	appListingRepository         repository.AppListingRepository
}

func NewCiHandlerImpl(Logger *zap.SugaredLogger, ciService CiService, ciPipelineMaterialRepository pipelineConfig.CiPipelineMaterialRepository,
	gitSensorClient gitSensor.GitSensorClient, ciWorkflowRepository pipelineConfig.CiWorkflowRepository, workflowService WorkflowService,
	ciLogService CiLogService, ciConfig *CiConfig, ciArtifactRepository repository.CiArtifactRepository, userService user.UserService, eventClient client.EventClient,
	eventFactory client.EventFactory, ciPipelineRepository pipelineConfig.CiPipelineRepository, appListingRepository repository.AppListingRepository) *CiHandlerImpl {
	return &CiHandlerImpl{
		Logger:                       Logger,
		ciService:                    ciService,
		ciPipelineMaterialRepository: ciPipelineMaterialRepository,
		gitSensorClient:              gitSensorClient,
		ciWorkflowRepository:         ciWorkflowRepository,
		workflowService:              workflowService,
		ciLogService:                 ciLogService,
		ciConfig:                     ciConfig,
		ciArtifactRepository:         ciArtifactRepository,
		userService:                  userService,
		eventClient:                  eventClient,
		eventFactory:                 eventFactory,
		ciPipelineRepository:         ciPipelineRepository,
		appListingRepository:         appListingRepository,
	}
}

type CiPipelineMaterialResponse struct {
	Id              int                    `json:"id"`
	GitMaterialId   int                    `json:"gitMaterialId"`
	GitMaterialUrl  string                 `json:"gitMaterialUrl"`
	GitMaterialName string                 `json:"gitMaterialName"`
	Type            string                 `json:"type"`
	Value           string                 `json:"value"`
	Active          bool                   `json:"active"`
	History         []*gitSensor.GitCommit `json:"history,omitempty"`
	LastFetchTime   time.Time              `json:"lastFetchTime"`
	IsRepoError     bool                   `json:"isRepoError"`
	RepoErrorMsg    string                 `json:"repoErrorMsg"`
	IsBranchError   bool                   `json:"isBranchError"`
	BranchErrorMsg  string                 `json:"branchErrorMsg"`
	Url             string                 `json:"url"`
	Regex           string                 `json:"regex"`
}

type WorkflowResponse struct {
	Id                 int                              `json:"id"`
	Name               string                           `json:"name"`
	Status             string                           `json:"status"`
	PodStatus          string                           `json:"podStatus"`
	Message            string                           `json:"message"`
	StartedOn          time.Time                        `json:"startedOn"`
	FinishedOn         time.Time                        `json:"finishedOn"`
	CiPipelineId       int                              `json:"ciPipelineId"`
	Namespace          string                           `json:"namespace"`
	LogLocation        string                           `json:"logLocation"`
	BlobStorageEnabled bool                             `json:"blobStorageEnabled"`
	GitTriggers        map[int]pipelineConfig.GitCommit `json:"gitTriggers"`
	CiMaterials        []CiPipelineMaterialResponse     `json:"ciMaterials"`
	TriggeredBy        int32                            `json:"triggeredBy"`
	Artifact           string                           `json:"artifact"`
	TriggeredByEmail   string                           `json:"triggeredByEmail"`
	Stage              string                           `json:"stage"`
	ArtifactId         int                              `json:"artifactId"`
}

type GitTriggerInfoResponse struct {
	CiMaterials      []CiPipelineMaterialResponse `json:"ciMaterials"`
	TriggeredByEmail string                       `json:"triggeredByEmail"`
	LastDeployedTime string                       `json:"lastDeployedTime,omitempty"`
	AppId            int                          `json:"appId"`
	AppName          string                       `json:"appName"`
	EnvironmentId    int                          `json:"environmentId"`
	EnvironmentName  string                       `json:"environmentName"`
	Default          bool                         `json:"default,omitempty"`
}

type Trigger struct {
	PipelineId      int
	CommitHashes    map[int]bean.GitCommit
	CiMaterials     []*pipelineConfig.CiPipelineMaterial
	TriggeredBy     int32
	InvalidateCache bool
}

const WorkflowCancel = "CANCELLED"

func (impl *CiHandlerImpl) HandleCIManual(ciTriggerRequest bean.CiTriggerRequest) (int, error) {
	impl.Logger.Debugw("HandleCIManual for pipeline ", "PipelineId", ciTriggerRequest.PipelineId)
	commitHashes, err := impl.buildManualTriggerCommitHashes(ciTriggerRequest)
	if err != nil {
		return 0, err
	}
	trigger := Trigger{
		PipelineId:      ciTriggerRequest.PipelineId,
		CommitHashes:    commitHashes,
		CiMaterials:     nil,
		TriggeredBy:     ciTriggerRequest.TriggeredBy,
		InvalidateCache: ciTriggerRequest.InvalidateCache,
	}
	id, err := impl.ciService.TriggerCiPipeline(trigger)
	if err != nil {
		return 0, err
	}
	return id, nil
}

func (impl *CiHandlerImpl) HandleCIWebhook(gitCiTriggerRequest bean.GitCiTriggerRequest) (int, error) {
	impl.Logger.Debugw("HandleCIWebhook for material ", "material", gitCiTriggerRequest.CiPipelineMaterial)
	ciPipeline, err := impl.GetCiPipeline(gitCiTriggerRequest.CiPipelineMaterial.Id)
	if err != nil {
		return 0, err
	}
	if ciPipeline.IsManual {
		impl.Logger.Debugw("not handling manual pipeline", "pipelineId", ciPipeline.Id)
		return 0, err
	}

	ciMaterials, err := impl.ciPipelineMaterialRepository.GetByPipelineId(ciPipeline.Id)
	if err != nil {
		impl.Logger.Errorw("err", "err", err)
		return 0, err
	}
	isValidBuildSequence, err := impl.validateBuildSequence(gitCiTriggerRequest, ciPipeline.Id)
	if !isValidBuildSequence {
		return 0, errors.New("ignoring older build for ciMaterial " + strconv.Itoa(gitCiTriggerRequest.CiPipelineMaterial.Id) +
			" commit " + gitCiTriggerRequest.CiPipelineMaterial.GitCommit.Commit)
	}

	commitHashes, err := impl.buildAutomaticTriggerCommitHashes(ciMaterials, gitCiTriggerRequest)
	if err != nil {
		return 0, err
	}

	trigger := Trigger{
		PipelineId:   ciPipeline.Id,
		CommitHashes: commitHashes,
		CiMaterials:  ciMaterials,
		TriggeredBy:  gitCiTriggerRequest.TriggeredBy,
	}
	id, err := impl.ciService.TriggerCiPipeline(trigger)
	if err != nil {
		return 0, err
	}
	return id, nil
}

func (impl *CiHandlerImpl) validateBuildSequence(gitCiTriggerRequest bean.GitCiTriggerRequest, pipelineId int) (bool, error) {
	isValid := true
	lastTriggeredBuild, err := impl.ciWorkflowRepository.FindLastTriggeredWorkflow(pipelineId)
	if !(lastTriggeredBuild.Status == string(v1alpha1.NodePending) || lastTriggeredBuild.Status == string(v1alpha1.NodeRunning)) {
		return true, nil
	}
	if err != nil && !util.IsErrNoRows(err) {
		impl.Logger.Errorw("cannot get last build for pipeline", "pipelineId", pipelineId)
		return false, err
	}

	ciPipelineMaterial := gitCiTriggerRequest.CiPipelineMaterial

	if ciPipelineMaterial.Type == string(pipelineConfig.SOURCE_TYPE_BRANCH_FIXED) {
		if ciPipelineMaterial.GitCommit.Date.Before(lastTriggeredBuild.GitTriggers[ciPipelineMaterial.Id].Date) {
			impl.Logger.Warnw("older commit cannot be built for pipeline", "pipelineId", pipelineId, "ciMaterial", gitCiTriggerRequest.CiPipelineMaterial.Id)
			isValid = false
		}
	}

	return isValid, nil
}

func (impl *CiHandlerImpl) RefreshMaterialByCiPipelineMaterialId(gitMaterialId int) (refreshRes *gitSensor.RefreshGitMaterialResponse, err error) {
	impl.Logger.Debugw("refreshing git material", "id", gitMaterialId)
	refreshRes, err = impl.gitSensorClient.RefreshGitMaterial(&gitSensor.RefreshGitMaterialRequest{GitMaterialId: gitMaterialId})
	return refreshRes, err
}

func (impl *CiHandlerImpl) FetchMaterialsByPipelineId(pipelineId int) ([]CiPipelineMaterialResponse, error) {
	ciMaterials, err := impl.ciPipelineMaterialRepository.GetByPipelineId(pipelineId)
	impl.Logger.Infow("Testing Fetch Ci materials by pipeline Id ", "ci materials", ciMaterials)
	if err != nil {
		impl.Logger.Errorw("ciMaterials fetch failed", "err", err)
	}
	var ciPipelineMaterialResponses []CiPipelineMaterialResponse
	var responseMap = make(map[int]bool)

	ciMaterialHistoryMap := make(map[*pipelineConfig.CiPipelineMaterial]*gitSensor.MaterialChangeResp)
	for _, m := range ciMaterials {
		changesRequest := &gitSensor.FetchScmChangesRequest{
			PipelineMaterialId: m.Id,
		}
		changesResp, apiErr := impl.gitSensorClient.FetchChanges(changesRequest)
		impl.Logger.Debugw("commits for material ", "m", m, "commits: ", changesResp)
		if apiErr != nil {
			impl.Logger.Warnw("git sensor FetchChanges failed for material", "id", m.Id)
			return []CiPipelineMaterialResponse{}, apiErr
		}
		ciMaterialHistoryMap[m] = changesResp
	}

	for k, v := range ciMaterialHistoryMap {
		r := CiPipelineMaterialResponse{
			Id:              k.Id,
			GitMaterialId:   k.GitMaterialId,
			GitMaterialName: k.GitMaterial.Name[strings.Index(k.GitMaterial.Name, "-")+1:],
			Type:            string(k.Type),
			Value:           k.Value,
			Active:          k.Active,
			GitMaterialUrl:  k.GitMaterial.Url,
			History:         v.Commits,
			LastFetchTime:   v.LastFetchTime,
			IsRepoError:     v.IsRepoError,
			RepoErrorMsg:    v.RepoErrorMsg,
			IsBranchError:   v.IsBranchError,
			BranchErrorMsg:  v.BranchErrorMsg,
			Regex:           k.Regex,
		}
		responseMap[k.GitMaterialId] = true
		ciPipelineMaterialResponses = append(ciPipelineMaterialResponses, r)
	}

	regexMaterials, err := impl.ciPipelineMaterialRepository.GetRegexByPipelineId(pipelineId)
	if err != nil {
		impl.Logger.Errorw("regex ciMaterials fetch failed", "err", err)
		return []CiPipelineMaterialResponse{}, err
	}
	for _, k := range regexMaterials {
		r := CiPipelineMaterialResponse{
			Id:              k.Id,
			GitMaterialId:   k.GitMaterialId,
			GitMaterialName: k.GitMaterial.Name[strings.Index(k.GitMaterial.Name, "-")+1:],
			Type:            string(k.Type),
			Value:           k.Value,
			Active:          k.Active,
			GitMaterialUrl:  k.GitMaterial.Url,
			History:         nil,
			IsRepoError:     false,
			RepoErrorMsg:    "",
			IsBranchError:   false,
			BranchErrorMsg:  "",
			Regex:           k.Regex,
		}
		_, exists := responseMap[k.GitMaterialId]
		if !exists {
			ciPipelineMaterialResponses = append(ciPipelineMaterialResponses, r)
		}
	}

	return ciPipelineMaterialResponses, nil
}

func (impl *CiHandlerImpl) GetBuildHistory(pipelineId int, offset int, size int) ([]WorkflowResponse, error) {
	ciMaterials, err := impl.ciPipelineMaterialRepository.GetByPipelineId(pipelineId)
	if err != nil {
		impl.Logger.Errorw("ciMaterials fetch failed", "err", err)
	}
	var ciPipelineMaterialResponses []CiPipelineMaterialResponse
	for _, m := range ciMaterials {
		r := CiPipelineMaterialResponse{
			Id:              m.Id,
			GitMaterialId:   m.GitMaterialId,
			Type:            string(m.Type),
			Value:           m.Value,
			Active:          m.Active,
			GitMaterialName: m.GitMaterial.Name[strings.Index(m.GitMaterial.Name, "-")+1:],
			Url:             m.GitMaterial.Url,
		}
		ciPipelineMaterialResponses = append(ciPipelineMaterialResponses, r)
	}

	workFlows, err := impl.ciWorkflowRepository.FindByPipelineId(pipelineId, offset, size)
	if err != nil && !util.IsErrNoRows(err) {
		impl.Logger.Errorw("err", "err", err)
		return nil, err
	}
	var ciWorkLowResponses []WorkflowResponse
	for _, w := range workFlows {
		wfResponse := WorkflowResponse{
			Id:                 w.Id,
			Name:               w.Name,
			Status:             w.Status,
			PodStatus:          w.PodStatus,
			Message:            w.Message,
			StartedOn:          w.StartedOn,
			FinishedOn:         w.FinishedOn,
			CiPipelineId:       w.CiPipelineId,
			Namespace:          w.Namespace,
			LogLocation:        w.LogFilePath,
			GitTriggers:        w.GitTriggers,
			CiMaterials:        ciPipelineMaterialResponses,
			Artifact:           w.Image,
			TriggeredBy:        w.TriggeredBy,
			TriggeredByEmail:   w.EmailId,
			ArtifactId:         w.CiArtifactId,
			BlobStorageEnabled: w.BlobStorageEnabled,
		}
		ciWorkLowResponses = append(ciWorkLowResponses, wfResponse)
	}
	return ciWorkLowResponses, nil
}

func (impl *CiHandlerImpl) CancelBuild(workflowId int) (int, error) {
	workflow, err := impl.ciWorkflowRepository.FindById(workflowId)
	if err != nil {
		impl.Logger.Errorw("err", "err", err)
		return 0, err
	}
	if !(string(v1alpha1.NodePending) == workflow.Status || string(v1alpha1.NodeRunning) == workflow.Status) {
		impl.Logger.Warn("cannot cancel build, build not in progress")
		return 0, errors.New("cannot cancel build, build not in progress")
	}
	runningWf, err := impl.workflowService.GetWorkflow(workflow.Name, workflow.Namespace)
	if err != nil {
		impl.Logger.Errorw("cannot find workflow ", "err", err)
		return 0, errors.New("cannot find workflow " + workflow.Name)
	}

	// Terminate workflow
	err = impl.workflowService.TerminateWorkflow(runningWf.Name, runningWf.Namespace)
	if err != nil {
		impl.Logger.Errorw("cannot terminate wf", "err", err)
		return 0, err
	}

	workflow.Status = WorkflowCancel
	err = impl.ciWorkflowRepository.UpdateWorkFlow(workflow)
	if err != nil {
		impl.Logger.Errorw("cannot update deleted workflow status, but wf deleted", "err", err)
		return 0, err
	}
	return workflow.Id, nil
}

func (impl *CiHandlerImpl) FetchWorkflowDetails(appId int, pipelineId int, buildId int) (WorkflowResponse, error) {
	workflow, err := impl.ciWorkflowRepository.FindById(buildId)
	if err != nil {
		impl.Logger.Errorw("err", "err", err)
		return WorkflowResponse{}, err
	}
	triggeredByUser, err := impl.userService.GetById(workflow.TriggeredBy)
	if err != nil && !util.IsErrNoRows(err) {
		impl.Logger.Errorw("err", "err", err)
		return WorkflowResponse{}, err
	}

	if workflow.CiPipeline.AppId != appId {
		impl.Logger.Error("pipeline does not exist for this app")
		return WorkflowResponse{}, errors.New("invalid app and pipeline combination")
	}

	ciMaterials, err := impl.ciPipelineMaterialRepository.GetByPipelineId(pipelineId)
	if err != nil {
		impl.Logger.Errorw("err", "err", err)
		return WorkflowResponse{}, err
	}

	ciArtifact, err := impl.ciArtifactRepository.GetByWfId(workflow.Id)
	if err != nil && !util.IsErrNoRows(err) {
		impl.Logger.Errorw("err", "err", err)
		return WorkflowResponse{}, err
	}

	var ciMaterialsArr []CiPipelineMaterialResponse
	for _, m := range ciMaterials {
		res := CiPipelineMaterialResponse{
			Id:              m.Id,
			GitMaterialId:   m.GitMaterialId,
			GitMaterialName: m.GitMaterial.Name[strings.Index(m.GitMaterial.Name, "-")+1:],
			Type:            string(m.Type),
			Value:           m.Value,
			Active:          m.Active,
			Url:             m.GitMaterial.Url,
		}
		ciMaterialsArr = append(ciMaterialsArr, res)
	}
	workflowResponse := WorkflowResponse{
		Id:                 workflow.Id,
		Name:               workflow.Name,
		Status:             workflow.Status,
		PodStatus:          workflow.PodStatus,
		Message:            workflow.Message,
		StartedOn:          workflow.StartedOn,
		FinishedOn:         workflow.FinishedOn,
		CiPipelineId:       workflow.CiPipelineId,
		Namespace:          workflow.Namespace,
		LogLocation:        workflow.LogLocation,
		BlobStorageEnabled: workflow.BlobStorageEnabled, //TODO default value if value not found in db
		GitTriggers:        workflow.GitTriggers,
		CiMaterials:        ciMaterialsArr,
		TriggeredBy:        workflow.TriggeredBy,
		TriggeredByEmail:   triggeredByUser.EmailId,
		Artifact:           ciArtifact.Image,
	}
	return workflowResponse, nil
}

func (impl *CiHandlerImpl) GetRunningWorkflowLogs(pipelineId int, workflowId int) (*bufio.Reader, func() error, error) {
	ciWorkflow, err := impl.ciWorkflowRepository.FindById(workflowId)
	if err != nil {
		impl.Logger.Errorw("err", "err", err)
		return nil, nil, err
	}
	return impl.getWorkflowLogs(pipelineId, ciWorkflow)
}

func (impl *CiHandlerImpl) getWorkflowLogs(pipelineId int, ciWorkflow *pipelineConfig.CiWorkflow) (*bufio.Reader, func() error, error) {
	if string(v1alpha1.NodePending) == ciWorkflow.PodStatus {
		return bufio.NewReader(strings.NewReader("")), nil, nil
	}
	ciLogRequest := BuildLogRequest{
		WorkflowName: ciWorkflow.Name,
		Namespace:    ciWorkflow.Namespace,
	}
	logStream, cleanUp, err := impl.ciLogService.FetchRunningWorkflowLogs(ciLogRequest, "", "", false)
	if logStream == nil || err != nil {
		if !ciWorkflow.BlobStorageEnabled {
			return nil, nil, errors.New("logs-not-stored-in-repository")
		} else if string(v1alpha1.NodeSucceeded) == ciWorkflow.Status || string(v1alpha1.NodeError) == ciWorkflow.Status || string(v1alpha1.NodeFailed) == ciWorkflow.Status || ciWorkflow.Status == WorkflowCancel {
			impl.Logger.Errorw("err", "err", err)
			return impl.getLogsFromRepository(pipelineId, ciWorkflow)
		}
		impl.Logger.Errorw("err", "err", err)
		return nil, nil, err
	}
	logReader := bufio.NewReader(logStream)
	return logReader, cleanUp, err
}

func (impl *CiHandlerImpl) getLogsFromRepository(pipelineId int, ciWorkflow *pipelineConfig.CiWorkflow) (*bufio.Reader, func() error, error) {
	impl.Logger.Debug("getting historic logs")

	ciConfig, err := impl.ciWorkflowRepository.FindConfigByPipelineId(pipelineId)
	if err != nil && !util.IsErrNoRows(err) {
		impl.Logger.Errorw("err", "err", err)
		return nil, nil, err
	}

	if ciConfig.LogsBucket == "" {
		ciConfig.LogsBucket = impl.ciConfig.DefaultBuildLogsBucket
	}
	if ciConfig.CiCacheRegion == "" {
		ciConfig.CiCacheRegion = impl.ciConfig.DefaultCacheBucketRegion
	}
	logsFilePath := impl.ciConfig.DefaultBuildLogsKeyPrefix + "/" + ciWorkflow.Name + "/main.log" // this is for backward compatibilty
	if strings.Contains(ciWorkflow.LogLocation, "main.log") {
		logsFilePath = ciWorkflow.LogLocation
	}
	ciLogRequest := BuildLogRequest{
		PipelineId:    ciWorkflow.CiPipelineId,
		WorkflowId:    ciWorkflow.Id,
		WorkflowName:  ciWorkflow.Name,
		LogsFilePath:  logsFilePath,
		CloudProvider: impl.ciConfig.CloudProvider,
		AzureBlobConfig: &blob_storage.AzureBlobBaseConfig{
			Enabled:           impl.ciConfig.CloudProvider == BLOB_STORAGE_AZURE,
			AccountName:       impl.ciConfig.AzureAccountName,
			BlobContainerName: impl.ciConfig.AzureBlobContainerCiLog,
			AccountKey:        impl.ciConfig.AzureAccountKey,
		},
		AwsS3BaseConfig: &blob_storage.AwsS3BaseConfig{
			AccessKey:         impl.ciConfig.BlobStorageS3AccessKey,
			Passkey:           impl.ciConfig.BlobStorageS3SecretKey,
			EndpointUrl:       impl.ciConfig.BlobStorageS3Endpoint,
			IsInSecure:        impl.ciConfig.BlobStorageS3EndpointInsecure,
			BucketName:        ciConfig.LogsBucket,
			Region:            ciConfig.CiCacheRegion,
			VersioningEnabled: impl.ciConfig.BlobStorageS3BucketVersioned,
		},
		GcpBlobBaseConfig: &blob_storage.GcpBlobBaseConfig{
			BucketName:             ciConfig.LogsBucket,
			CredentialFileJsonData: impl.ciConfig.BlobStorageGcpCredentialJson,
		},
	}
	oldLogsStream, cleanUp, err := impl.ciLogService.FetchLogs(ciLogRequest)
	if err != nil {
		impl.Logger.Errorw("err", "err", err)
		return nil, nil, err
	}
	logReader := bufio.NewReader(oldLogsStream)
	return logReader, cleanUp, err
}

func (impl *CiHandlerImpl) DownloadCiWorkflowArtifacts(pipelineId int, buildId int) (*os.File, error) {
	ciWorkflow, err := impl.ciWorkflowRepository.FindById(buildId)
	if err != nil {
		impl.Logger.Errorw("unable to fetch ciWorkflow", "err", err)
		return nil, err
	}

	if !ciWorkflow.BlobStorageEnabled {
		return nil, errors.New("logs-not-stored-in-repository")
	}

	if ciWorkflow.CiPipelineId != pipelineId {
		impl.Logger.Error("invalid request, wf not in pipeline")
		return nil, errors.New("invalid request, wf not in pipeline")
	}

	ciConfig, err := impl.ciWorkflowRepository.FindConfigByPipelineId(pipelineId)
	if err != nil && !util.IsErrNoRows(err) {
		impl.Logger.Errorw("unable to fetch ciConfig", "err", err)
		return nil, err
	}

	if ciConfig.LogsBucket == "" {
		ciConfig.LogsBucket = impl.ciConfig.DefaultBuildLogsBucket
	}

	item := strconv.Itoa(ciWorkflow.Id)
	if ciConfig.CiCacheRegion == "" {
		ciConfig.CiCacheRegion = impl.ciConfig.DefaultCacheBucketRegion
	}
	azureBlobConfig := &blob_storage.AzureBlobBaseConfig{
		Enabled:           impl.ciConfig.CloudProvider == BLOB_STORAGE_AZURE,
		AccountName:       impl.ciConfig.AzureAccountName,
		BlobContainerName: impl.ciConfig.AzureBlobContainerCiLog,
		AccountKey:        impl.ciConfig.AzureAccountKey,
	}
	awsS3BaseConfig := &blob_storage.AwsS3BaseConfig{
		AccessKey:         impl.ciConfig.BlobStorageS3AccessKey,
		Passkey:           impl.ciConfig.BlobStorageS3SecretKey,
		EndpointUrl:       impl.ciConfig.BlobStorageS3Endpoint,
		IsInSecure:        impl.ciConfig.BlobStorageS3EndpointInsecure,
		BucketName:        ciConfig.LogsBucket,
		Region:            ciConfig.CiCacheRegion,
		VersioningEnabled: impl.ciConfig.BlobStorageS3BucketVersioned,
	}
	gcpBlobBaseConfig := &blob_storage.GcpBlobBaseConfig{
		BucketName:             ciConfig.LogsBucket,
		CredentialFileJsonData: impl.ciConfig.BlobStorageGcpCredentialJson,
	}

	key := fmt.Sprintf("%s/"+impl.ciConfig.CiArtifactLocationFormat, impl.ciConfig.DefaultArtifactKeyPrefix, ciWorkflow.Id, ciWorkflow.Id)

	blobStorageService := blob_storage.NewBlobStorageServiceImpl(nil)
	request := &blob_storage.BlobStorageRequest{
		StorageType:         impl.ciConfig.CloudProvider,
		SourceKey:           key,
		DestinationKey:      item,
		AzureBlobBaseConfig: azureBlobConfig,
		AwsS3BaseConfig:     awsS3BaseConfig,
		GcpBlobBaseConfig:   gcpBlobBaseConfig,
	}
	_, numBytes, err := blobStorageService.Get(request)
	if err != nil {
		impl.Logger.Errorw("error occurred while downloading file", "request", request)
		return nil, errors.New("failed to download resource")
	}

	file, err := os.Open(item)
	if err != nil {
		impl.Logger.Errorw("unable to open file", "file", item, "err", err)
		return nil, errors.New("unable to open file")
	}

	impl.Logger.Infow("Downloaded ", "filename", file.Name(), "bytes", numBytes)
	return file, nil
}

func (impl *CiHandlerImpl) GetHistoricBuildLogs(pipelineId int, workflowId int, ciWorkflow *pipelineConfig.CiWorkflow) (map[string]string, error) {
	ciConfig, err := impl.ciWorkflowRepository.FindConfigByPipelineId(pipelineId)
	if err != nil && !util.IsErrNoRows(err) {
		impl.Logger.Errorw("err", "err", err)
		return nil, err
	}
	if ciWorkflow == nil {
		ciWorkflow, err = impl.ciWorkflowRepository.FindById(workflowId)
		if err != nil {
			impl.Logger.Errorw("err", "err", err)
			return nil, err
		}
	}

	if ciConfig.LogsBucket == "" {
		ciConfig.LogsBucket = impl.ciConfig.DefaultBuildLogsBucket
	}
	ciLogRequest := BuildLogRequest{
		PipelineId:    ciWorkflow.CiPipelineId,
		WorkflowId:    ciWorkflow.Id,
		WorkflowName:  ciWorkflow.Name,
		LogsFilePath:  ciWorkflow.LogLocation,
		CloudProvider: impl.ciConfig.CloudProvider,
		AzureBlobConfig: &blob_storage.AzureBlobBaseConfig{
			Enabled:           impl.ciConfig.CloudProvider == BLOB_STORAGE_AZURE,
			AccountName:       impl.ciConfig.AzureAccountName,
			BlobContainerName: impl.ciConfig.AzureBlobContainerCiLog,
			AccountKey:        impl.ciConfig.AzureAccountKey,
		},
		AwsS3BaseConfig: &blob_storage.AwsS3BaseConfig{
			AccessKey:         impl.ciConfig.BlobStorageS3AccessKey,
			Passkey:           impl.ciConfig.BlobStorageS3SecretKey,
			EndpointUrl:       impl.ciConfig.BlobStorageS3Endpoint,
			IsInSecure:        impl.ciConfig.BlobStorageS3EndpointInsecure,
			BucketName:        ciConfig.LogsBucket,
			Region:            ciConfig.CiCacheRegion,
			VersioningEnabled: impl.ciConfig.BlobStorageS3BucketVersioned,
		},
		GcpBlobBaseConfig: &blob_storage.GcpBlobBaseConfig{
			BucketName:             ciConfig.LogsBucket,
			CredentialFileJsonData: impl.ciConfig.BlobStorageGcpCredentialJson,
		},
	}
	logsFile, cleanUp, err := impl.ciLogService.FetchLogs(ciLogRequest)
	logs, err := ioutil.ReadFile(logsFile.Name())
	if err != nil {
		impl.Logger.Errorw("err", "err", err)
		return map[string]string{}, err
	}
	logStr := string(logs)
	resp := make(map[string]string)
	resp["logs"] = logStr
	defer cleanUp()
	return resp, err
}

func (impl *CiHandlerImpl) extractWorkfowStatus(workflowStatus v1alpha1.WorkflowStatus) (string, string, string, string, string) {
	workflowName := ""
	status := string(workflowStatus.Phase)
	podStatus := ""
	message := ""
	logLocation := ""
	for k, v := range workflowStatus.Nodes {
<<<<<<< HEAD
		impl.Logger.Infow("extractWorkflowStatus", "workflowName", k, "v", v)
		workflowName = k
		podStatus = string(v.Phase)
		message = v.Message
		if v.Outputs != nil && len(v.Outputs.Artifacts) > 0 {
			if v.Outputs.Artifacts[0].S3 != nil {
				logLocation = v.Outputs.Artifacts[0].S3.Key
			} else if v.Outputs.Artifacts[0].GCS != nil {
				logLocation = v.Outputs.Artifacts[0].GCS.Key
			}
		}
		break
=======
		if v.TemplateName == CI_WORKFLOW_NAME {
			workflowName = k
			podStatus = string(v.Phase)
			message = v.Message
			break
		}
>>>>>>> 007fbb90
	}
	return workflowName, status, podStatus, message, logLocation
}

func (impl *CiHandlerImpl) UpdateWorkflow(workflowStatus v1alpha1.WorkflowStatus) (int, error) {
	workflowName, status, podStatus, message, logLocation := impl.extractWorkfowStatus(workflowStatus)
	if workflowName == "" {
		impl.Logger.Errorw("extract workflow status, invalid wf name", "workflowName", workflowName, "status", status, "podStatus", podStatus, "message", message)
		return 0, errors.New("invalid wf name")
	}
	workflowId, err := strconv.Atoi(workflowName[:strings.Index(workflowName, "-")])
	if err != nil {
		impl.Logger.Errorw("invalid wf status update req", "err", err)
		return 0, err
	}

	savedWorkflow, err := impl.ciWorkflowRepository.FindById(workflowId)
	if err != nil {
		impl.Logger.Errorw("cannot get saved wf", "err", err)
		return 0, err
	}

	ciWorkflowConfig, err := impl.ciWorkflowRepository.FindConfigByPipelineId(savedWorkflow.CiPipelineId)
	if err != nil && !util.IsErrNoRows(err) {
		impl.Logger.Errorw("unable to fetch ciWorkflowConfig", "err", err)
		return 0, err
	}

	ciArtifactLocationFormat := ciWorkflowConfig.CiArtifactLocationFormat
	if ciArtifactLocationFormat == "" {
		ciArtifactLocationFormat = impl.ciConfig.CiArtifactLocationFormat
	}
	ciArtifactLocation := fmt.Sprintf(ciArtifactLocationFormat, ciWorkflowConfig.LogsBucket, savedWorkflow.Id, savedWorkflow.Id)

	if impl.stateChanged(status, podStatus, message, workflowStatus.FinishedAt.Time, savedWorkflow) {
		if savedWorkflow.Status != WorkflowCancel {
			savedWorkflow.Status = status
		}
		savedWorkflow.PodStatus = podStatus
		savedWorkflow.Message = message
		savedWorkflow.FinishedOn = workflowStatus.FinishedAt.Time
		savedWorkflow.Name = workflowName
		//savedWorkflow.LogLocation = "/ci-pipeline/" + strconv.Itoa(savedWorkflow.CiPipelineId) + "/workflow/" + strconv.Itoa(savedWorkflow.Id) + "/logs" //TODO need to fetch from workflow object
		savedWorkflow.LogLocation = logLocation
		savedWorkflow.CiArtifactLocation = ciArtifactLocation

		impl.Logger.Debugw("updating workflow ", "workflow", savedWorkflow)
		err = impl.ciWorkflowRepository.UpdateWorkFlow(savedWorkflow)
		if err != nil {
			impl.Logger.Error("update wf failed for id " + strconv.Itoa(savedWorkflow.Id))
			return 0, err
		}
		if string(v1alpha1.NodeError) == savedWorkflow.Status || string(v1alpha1.NodeFailed) == savedWorkflow.Status {
			impl.Logger.Warnw("ci failed for workflow: ", "wfId", savedWorkflow.Id)
			go impl.WriteCIFailEvent(savedWorkflow, ciWorkflowConfig.CiImage)

			impl.WriteToCreateTestSuites(savedWorkflow.CiPipelineId, workflowId, int(savedWorkflow.TriggeredBy))
		}
	}
	return savedWorkflow.Id, nil
}

func (impl *CiHandlerImpl) WriteCIFailEvent(ciWorkflow *pipelineConfig.CiWorkflow, ciImage string) {
	event := impl.eventFactory.Build(util2.Fail, &ciWorkflow.CiPipelineId, ciWorkflow.CiPipeline.AppId, nil, util2.CI)
	material := &client.MaterialTriggerInfo{}
	material.GitTriggers = ciWorkflow.GitTriggers
	event.CiWorkflowRunnerId = ciWorkflow.Id
	event = impl.eventFactory.BuildExtraCIData(event, material, ciImage)
	event.CiArtifactId = 0
	event.UserId = int(ciWorkflow.TriggeredBy)
	_, evtErr := impl.eventClient.WriteNotificationEvent(event)
	if evtErr != nil {
		impl.Logger.Errorw("error in writing event", "err", evtErr)
	}
}

func (impl *CiHandlerImpl) BuildPayload(ciWorkflow *pipelineConfig.CiWorkflow) *client.Payload {
	payload := &client.Payload{}
	payload.AppName = ciWorkflow.CiPipeline.App.AppName
	payload.PipelineName = ciWorkflow.CiPipeline.Name
	//payload["buildName"] = ciWorkflow.Name
	//payload["podStatus"] = ciWorkflow.PodStatus
	//payload["message"] = ciWorkflow.Message
	return payload
}

func (impl *CiHandlerImpl) stateChanged(status string, podStatus string, msg string,
	finishedAt time.Time, savedWorkflow *pipelineConfig.CiWorkflow) bool {
	return savedWorkflow.Status != status || savedWorkflow.PodStatus != podStatus || savedWorkflow.Message != msg || savedWorkflow.FinishedOn != finishedAt
}

func (impl *CiHandlerImpl) GetCiPipeline(ciMaterialId int) (*pipelineConfig.CiPipeline, error) {
	ciMaterial, err := impl.ciPipelineMaterialRepository.GetById(ciMaterialId)
	if err != nil {
		return nil, err
	}
	ciPipeline := ciMaterial.CiPipeline
	return ciPipeline, nil
}

func (impl *CiHandlerImpl) buildAutomaticTriggerCommitHashes(ciMaterials []*pipelineConfig.CiPipelineMaterial, request bean.GitCiTriggerRequest) (map[int]bean.GitCommit, error) {
	commitHashes := map[int]bean.GitCommit{}
	for _, ciMaterial := range ciMaterials {
		if ciMaterial.Id == request.CiPipelineMaterial.Id || len(ciMaterials) == 1 {
			request.CiPipelineMaterial.GitCommit = SetGitCommitValuesForBuildingCommitHash(ciMaterial, request.CiPipelineMaterial.GitCommit)
			commitHashes[ciMaterial.Id] = request.CiPipelineMaterial.GitCommit
		} else {
			// this is possible in case of non Webhook, as there would be only one pipeline material per git material in case of PR
			lastCommit, err := impl.getLastSeenCommit(ciMaterial.Id)
			if err != nil {
				return map[int]bean.GitCommit{}, err
			}
			lastCommit = SetGitCommitValuesForBuildingCommitHash(ciMaterial, lastCommit)
			commitHashes[ciMaterial.Id] = lastCommit
		}
	}
	return commitHashes, nil
}

func SetGitCommitValuesForBuildingCommitHash(ciMaterial *pipelineConfig.CiPipelineMaterial, oldGitCommit bean.GitCommit) bean.GitCommit {
	newGitCommit := oldGitCommit
	newGitCommit.CiConfigureSourceType = ciMaterial.Type
	newGitCommit.CiConfigureSourceValue = ciMaterial.Value
	newGitCommit.GitRepoUrl = ciMaterial.GitMaterial.Url
	newGitCommit.GitRepoName = ciMaterial.GitMaterial.Name[strings.Index(ciMaterial.GitMaterial.Name, "-")+1:]
	return newGitCommit
}

func (impl *CiHandlerImpl) buildManualTriggerCommitHashes(ciTriggerRequest bean.CiTriggerRequest) (map[int]bean.GitCommit, error) {
	commitHashes := map[int]bean.GitCommit{}
	for _, ciPipelineMaterial := range ciTriggerRequest.CiPipelineMaterial {

		pipeLineMaterialFromDb, err := impl.ciPipelineMaterialRepository.GetById(ciPipelineMaterial.Id)
		if err != nil {
			impl.Logger.Errorw("err in fetching pipeline material by id", "err", err)
			return map[int]bean.GitCommit{}, err
		}

		pipelineType := pipeLineMaterialFromDb.Type
		if pipelineType == pipelineConfig.SOURCE_TYPE_BRANCH_FIXED {
			gitCommit, err := impl.BuildManualTriggerCommitHashesForSourceTypeBranchFix(ciPipelineMaterial, pipeLineMaterialFromDb)
			if err != nil {
				impl.Logger.Errorw("err", "err", err)
				return map[int]bean.GitCommit{}, err
			}
			commitHashes[ciPipelineMaterial.Id] = gitCommit

		} else if pipelineType == pipelineConfig.SOURCE_TYPE_WEBHOOK {
			gitCommit, err := impl.BuildManualTriggerCommitHashesForSourceTypeWebhook(ciPipelineMaterial, pipeLineMaterialFromDb)
			if err != nil {
				impl.Logger.Errorw("err", "err", err)
				return map[int]bean.GitCommit{}, err
			}
			commitHashes[ciPipelineMaterial.Id] = gitCommit

		}

	}
	return commitHashes, nil
}

func (impl *CiHandlerImpl) BuildManualTriggerCommitHashesForSourceTypeBranchFix(ciPipelineMaterial bean.CiPipelineMaterial, pipeLineMaterialFromDb *pipelineConfig.CiPipelineMaterial) (bean.GitCommit, error) {
	commitMetadataRequest := &gitSensor.CommitMetadataRequest{
		PipelineMaterialId: ciPipelineMaterial.Id,
		GitHash:            ciPipelineMaterial.GitCommit.Commit,
		GitTag:             ciPipelineMaterial.GitTag,
	}
	gitCommitResponse, err := impl.gitSensorClient.GetCommitMetadataForPipelineMaterial(commitMetadataRequest)
	if err != nil {
		impl.Logger.Errorw("err in fetching commit metadata", "commitMetadataRequest", commitMetadataRequest, "err", err)
		return bean.GitCommit{}, err
	}
	if gitCommitResponse == nil {
		return bean.GitCommit{}, errors.New("commit not found")
	}

	gitCommit := bean.GitCommit{
		Commit:                 gitCommitResponse.Commit,
		Author:                 gitCommitResponse.Author,
		Date:                   gitCommitResponse.Date,
		Message:                gitCommitResponse.Message,
		Changes:                gitCommitResponse.Changes,
		GitRepoName:            pipeLineMaterialFromDb.GitMaterial.Name[strings.Index(pipeLineMaterialFromDb.GitMaterial.Name, "-")+1:],
		GitRepoUrl:             pipeLineMaterialFromDb.GitMaterial.Url,
		CiConfigureSourceValue: pipeLineMaterialFromDb.Value,
		CiConfigureSourceType:  pipeLineMaterialFromDb.Type,
	}

	return gitCommit, nil
}

func (impl *CiHandlerImpl) BuildManualTriggerCommitHashesForSourceTypeWebhook(ciPipelineMaterial bean.CiPipelineMaterial, pipeLineMaterialFromDb *pipelineConfig.CiPipelineMaterial) (bean.GitCommit, error) {
	webhookDataInput := ciPipelineMaterial.GitCommit.WebhookData

	// fetch webhook data on the basis of Id
	webhookDataRequest := &gitSensor.WebhookDataRequest{
		Id: webhookDataInput.Id,
	}

	webhookData, err := impl.gitSensorClient.GetWebhookData(webhookDataRequest)
	if err != nil {
		impl.Logger.Errorw("err", "err", err)
		return bean.GitCommit{}, err
	}

	// if webhook event is of merged type, then fetch latest commit for target branch
	if webhookData.EventActionType == bean.WEBHOOK_EVENT_MERGED_ACTION_TYPE {

		// get target branch name from webhook
		targetBranchName := webhookData.Data[bean.WEBHOOK_SELECTOR_TARGET_BRANCH_NAME_NAME]
		if targetBranchName == "" {
			impl.Logger.Error("target branch not found from webhook data")
			return bean.GitCommit{}, err
		}

		// get latest commit hash for target branch
		latestCommitMetadataRequest := &gitSensor.CommitMetadataRequest{
			PipelineMaterialId: ciPipelineMaterial.Id,
			BranchName:         targetBranchName,
		}

		latestCommit, err := impl.gitSensorClient.GetCommitMetadata(latestCommitMetadataRequest)

		if err != nil {
			impl.Logger.Errorw("err", "err", err)
			return bean.GitCommit{}, err
		}

		// update webhookData (local) with target latest hash
		webhookData.Data[bean.WEBHOOK_SELECTOR_TARGET_CHECKOUT_NAME] = latestCommit.Commit

	}

	// build git commit
	gitCommit := bean.GitCommit{
		GitRepoName:            pipeLineMaterialFromDb.GitMaterial.Name[strings.Index(pipeLineMaterialFromDb.GitMaterial.Name, "-")+1:],
		GitRepoUrl:             pipeLineMaterialFromDb.GitMaterial.Url,
		CiConfigureSourceValue: pipeLineMaterialFromDb.Value,
		CiConfigureSourceType:  pipeLineMaterialFromDb.Type,
		WebhookData: &bean.WebhookData{
			Id:              webhookData.Id,
			EventActionType: webhookData.EventActionType,
			Data:            webhookData.Data,
		},
	}

	return gitCommit, nil
}

func (impl *CiHandlerImpl) getLastSeenCommit(ciMaterialId int) (bean.GitCommit, error) {
	var materialIds []int
	materialIds = append(materialIds, ciMaterialId)
	headReq := &gitSensor.HeadRequest{
		MaterialIds: materialIds,
	}
	hashResponse, err := impl.gitSensorClient.GetHeadForPipelineMaterials(headReq)
	if err != nil {
		return bean.GitCommit{}, err
	}
	gitCommit := bean.GitCommit{
		Commit:  hashResponse[0].GitCommit.Commit,
		Author:  hashResponse[0].GitCommit.Author,
		Date:    hashResponse[0].GitCommit.Date,
		Message: hashResponse[0].GitCommit.Message,
		Changes: hashResponse[0].GitCommit.Changes,
	}
	return gitCommit, nil
}

func (impl *CiHandlerImpl) FetchCiStatusForTriggerView(appId int) ([]*pipelineConfig.CiWorkflowStatus, error) {
	var ciWorkflowStatuses []*pipelineConfig.CiWorkflowStatus

	pipelines, err := impl.ciPipelineRepository.FindByAppId(appId)
	if err != nil && err != pg.ErrNoRows {
		impl.Logger.Errorw("error in fetching ci pipeline", "appId", appId, "err", err)
		return ciWorkflowStatuses, err
	}
	for _, pipeline := range pipelines {
		pipelineId := 0
		if pipeline.ParentCiPipeline == 0 {
			pipelineId = pipeline.Id
		} else {
			pipelineId = pipeline.ParentCiPipeline
		}
		workflow, err := impl.ciWorkflowRepository.FindLastTriggeredWorkflow(pipelineId)
		if err != nil && !util.IsErrNoRows(err) {
			impl.Logger.Errorw("err", "pipelineId", pipelineId, "err", err)
			return ciWorkflowStatuses, err
		}
		ciWorkflowStatus := &pipelineConfig.CiWorkflowStatus{}
		ciWorkflowStatus.CiPipelineId = pipeline.Id
		if workflow.Id > 0 {
			ciWorkflowStatus.CiPipelineName = workflow.CiPipeline.Name
			ciWorkflowStatus.CiStatus = workflow.Status
			ciWorkflowStatus.StorageConfigured = workflow.BlobStorageEnabled
		} else {
			ciWorkflowStatus.CiStatus = "Not Triggered"
		}
		ciWorkflowStatuses = append(ciWorkflowStatuses, ciWorkflowStatus)
	}
	return ciWorkflowStatuses, nil
}

func (impl *CiHandlerImpl) FetchMaterialInfoByArtifactId(ciArtifactId int) (*GitTriggerInfoResponse, error) {

	ciArtifact, err := impl.ciArtifactRepository.Get(ciArtifactId)
	if err != nil {
		impl.Logger.Errorw("err", "ciArtifactId", ciArtifactId, "err", err)
		return &GitTriggerInfoResponse{}, err
	}
	var workflow *pipelineConfig.CiWorkflow
	if ciArtifact.ParentCiArtifact > 0 {
		workflow, err = impl.ciWorkflowRepository.FindLastTriggeredWorkflowByArtifactId(ciArtifact.ParentCiArtifact)
		if err != nil {
			impl.Logger.Errorw("err", "ciArtifactId", ciArtifact.ParentCiArtifact, "err", err)
			return &GitTriggerInfoResponse{}, err
		}
	} else {
		workflow, err = impl.ciWorkflowRepository.FindLastTriggeredWorkflowByArtifactId(ciArtifactId)
		if err != nil {
			impl.Logger.Errorw("err", "ciArtifactId", ciArtifactId, "err", err)
			return &GitTriggerInfoResponse{}, err
		}
	}

	triggeredByUser, err := impl.userService.GetById(workflow.TriggeredBy)
	if err != nil && !util.IsErrNoRows(err) {
		impl.Logger.Errorw("err", "err", err)
		return &GitTriggerInfoResponse{}, err
	}

	ciMaterials, err := impl.ciPipelineMaterialRepository.GetByPipelineId(workflow.CiPipelineId)
	if err != nil {
		impl.Logger.Errorw("err", "err", err)
		return &GitTriggerInfoResponse{}, err
	}

	deployDetail, err := impl.appListingRepository.DeploymentDetailByArtifactId(ciArtifactId)
	if err != nil {
		impl.Logger.Errorw("err", "err", err)
		return &GitTriggerInfoResponse{}, err
	}

	var ciMaterialsArr []CiPipelineMaterialResponse
	for _, m := range ciMaterials {
		var history []*gitSensor.GitCommit
		_gitTrigger := workflow.GitTriggers[m.Id]

		_gitCommit := &gitSensor.GitCommit{
			Message: _gitTrigger.Message,
			Author:  _gitTrigger.Author,
			Date:    _gitTrigger.Date,
			Changes: _gitTrigger.Changes,
			Commit:  _gitTrigger.Commit,
		}

		// set webhook data
		_webhookData := _gitTrigger.WebhookData
		if _webhookData.Id > 0 {
			_gitCommit.WebhookData = &gitSensor.WebhookData{
				Id:              _webhookData.Id,
				EventActionType: _webhookData.EventActionType,
				Data:            _webhookData.Data,
			}
		}

		history = append(history, _gitCommit)

		res := CiPipelineMaterialResponse{
			Id:              m.Id,
			GitMaterialId:   m.GitMaterialId,
			GitMaterialName: m.GitMaterial.Name[strings.Index(m.GitMaterial.Name, "-")+1:],
			Type:            string(m.Type),
			Value:           m.Value,
			Active:          m.Active,
			Url:             m.GitMaterial.Url,
			History:         history,
		}
		ciMaterialsArr = append(ciMaterialsArr, res)
	}

	gitTriggerInfoResponse := &GitTriggerInfoResponse{
		//GitTriggers:      workflow.GitTriggers,
		CiMaterials:      ciMaterialsArr,
		TriggeredByEmail: triggeredByUser.EmailId,
		AppId:            workflow.CiPipeline.AppId,
		AppName:          deployDetail.AppName,
		EnvironmentId:    deployDetail.EnvironmentId,
		EnvironmentName:  deployDetail.EnvironmentName,
		LastDeployedTime: deployDetail.LastDeployedTime,
		Default:          deployDetail.Default,
	}
	return gitTriggerInfoResponse, nil
}

func (impl *CiHandlerImpl) WriteToCreateTestSuites(pipelineId int, buildId int, triggeredBy int) {
	testReportFile, err := impl.DownloadCiWorkflowArtifacts(pipelineId, buildId)
	if err != nil {
		impl.Logger.Errorw("WriteTestSuite, error in fetching report file from s3", "err", err, "pipelineId", pipelineId, "buildId", buildId)
		return
	}
	if testReportFile == nil {
		return
	}
	read, err := zip.OpenReader(testReportFile.Name())
	if err != nil {
		impl.Logger.Errorw("WriteTestSuite, error while open reader", "name", testReportFile.Name())
		return
	}
	defer read.Close()
	const CreatedBy = "created_by"
	const TriggerId = "trigger_id"
	const CiPipelineId = "ci_pipeline_id"
	const XML = "xml"
	payload := make(map[string]interface{})
	var reports []string
	payload[CreatedBy] = triggeredBy
	payload[TriggerId] = buildId
	payload[CiPipelineId] = pipelineId
	payload[XML] = reports
	for _, file := range read.File {
		if payload, err = impl.listFiles(file, payload); err != nil {
			impl.Logger.Errorw("WriteTestSuite, failed to read from zip", "file", file.Name, "error", err)
			return
		}
	}
	b, err := json.Marshal(payload)
	if err != nil {
		impl.Logger.Errorw("WriteTestSuite, payload marshal error", "error", err)
		return
	}
	impl.Logger.Debugw("WriteTestSuite, sending to create", "TriggerId", buildId)
	_, err = impl.eventClient.SendTestSuite(b)
	if err != nil {
		impl.Logger.Errorw("WriteTestSuite, error while making test suit post request", "err", err)
		return
	}
}

func (impl *CiHandlerImpl) listFiles(file *zip.File, payload map[string]interface{}) (map[string]interface{}, error) {
	fileRead, err := file.Open()
	if err != nil {
		return payload, err
	}
	defer fileRead.Close()

	if strings.Contains(file.Name, ".xml") {
		content, err := ioutil.ReadAll(fileRead)
		if err != nil {
			impl.Logger.Errorw("panic error", "err", err)
			return payload, err
		}
		var reports []string
		if _, ok := payload["xml"]; !ok {
			reports = append(reports, string([]byte(content)))
			payload["xml"] = reports
		} else {
			reports = payload["xml"].([]string)
			reports = append(reports, string([]byte(content)))
			payload["xml"] = reports
		}
	}
	return payload, nil
}<|MERGE_RESOLUTION|>--- conflicted
+++ resolved
@@ -700,27 +700,19 @@
 	message := ""
 	logLocation := ""
 	for k, v := range workflowStatus.Nodes {
-<<<<<<< HEAD
-		impl.Logger.Infow("extractWorkflowStatus", "workflowName", k, "v", v)
-		workflowName = k
-		podStatus = string(v.Phase)
-		message = v.Message
-		if v.Outputs != nil && len(v.Outputs.Artifacts) > 0 {
-			if v.Outputs.Artifacts[0].S3 != nil {
-				logLocation = v.Outputs.Artifacts[0].S3.Key
-			} else if v.Outputs.Artifacts[0].GCS != nil {
-				logLocation = v.Outputs.Artifacts[0].GCS.Key
-			}
-		}
-		break
-=======
 		if v.TemplateName == CI_WORKFLOW_NAME {
 			workflowName = k
 			podStatus = string(v.Phase)
 			message = v.Message
+			if v.Outputs != nil && len(v.Outputs.Artifacts) > 0 {
+				if v.Outputs.Artifacts[0].S3 != nil {
+					logLocation = v.Outputs.Artifacts[0].S3.Key
+				} else if v.Outputs.Artifacts[0].GCS != nil {
+					logLocation = v.Outputs.Artifacts[0].GCS.Key
+				}
+			}
 			break
 		}
->>>>>>> 007fbb90
 	}
 	return workflowName, status, podStatus, message, logLocation
 }
