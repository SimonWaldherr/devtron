--- conflicted
+++ resolved
@@ -138,11 +138,8 @@
 	appLevelMetricsRepository        repository.AppLevelMetricsRepository
 	pipelineStageService             PipelineStageService
 	chartTemplateService             util.ChartTemplateService
-<<<<<<< HEAD
 	chartRefRepository               chartRepoRepository.ChartRefRepository
-=======
 	chartService                     ChartService
->>>>>>> b5785a53
 }
 
 func NewPipelineBuilderImpl(logger *zap.SugaredLogger,
@@ -175,12 +172,8 @@
 	prePostCdScriptHistoryService history.PrePostCdScriptHistoryService,
 	deploymentTemplateHistoryService history.DeploymentTemplateHistoryService,
 	appLevelMetricsRepository repository.AppLevelMetricsRepository,
-	pipelineStageService PipelineStageService,
-<<<<<<< HEAD
-	chartTemplateService util.ChartTemplateService, chartRefRepository chartRepoRepository.ChartRefRepository) *PipelineBuilderImpl {
-=======
+	pipelineStageService PipelineStageService, chartRefRepository chartRepoRepository.ChartRefRepository,
 	chartTemplateService util.ChartTemplateService, chartService ChartService) *PipelineBuilderImpl {
->>>>>>> b5785a53
 	return &PipelineBuilderImpl{
 		logger:                           logger,
 		dbPipelineOrchestrator:           dbPipelineOrchestrator,
@@ -216,11 +209,8 @@
 		appLevelMetricsRepository:        appLevelMetricsRepository,
 		pipelineStageService:             pipelineStageService,
 		chartTemplateService:             chartTemplateService,
-<<<<<<< HEAD
 		chartRefRepository:               chartRefRepository,
-=======
 		chartService:                     chartService,
->>>>>>> b5785a53
 	}
 }
 
