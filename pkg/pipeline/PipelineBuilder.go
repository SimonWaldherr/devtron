/*
 * Copyright (c) 2020 Devtron Labs
 *
 * Licensed under the Apache License, Version 2.0 (the "License");
 * you may not use this file except in compliance with the License.
 * You may obtain a copy of the License at
 *
 *    http://www.apache.org/licenses/LICENSE-2.0
 *
 * Unless required by applicable law or agreed to in writing, software
 * distributed under the License is distributed on an "AS IS" BASIS,
 * WITHOUT WARRANTIES OR CONDITIONS OF ANY KIND, either express or implied.
 * See the License for the specific language governing permissions and
 * limitations under the License.
 *
 */

package pipeline

import (
	"context"
	"encoding/json"
	"fmt"
	app2 "github.com/devtron-labs/devtron/internal/sql/repository/app"
	chartRepoRepository "github.com/devtron-labs/devtron/pkg/chartRepo/repository"
	repository2 "github.com/devtron-labs/devtron/pkg/cluster/repository"
	"github.com/devtron-labs/devtron/pkg/sql"
	util3 "github.com/devtron-labs/devtron/pkg/util"
	"net/http"
	"net/url"
	"sort"
	"strings"
	"time"

	application2 "github.com/argoproj/argo-cd/pkg/apiclient/application"
	"github.com/caarlos0/env"
	bean2 "github.com/devtron-labs/devtron/api/bean"
	"github.com/devtron-labs/devtron/client/argocdServer"
	"github.com/devtron-labs/devtron/client/argocdServer/application"
	"github.com/devtron-labs/devtron/internal/sql/models"
	"github.com/devtron-labs/devtron/internal/sql/repository"
	"github.com/devtron-labs/devtron/internal/sql/repository/appWorkflow"
	"github.com/devtron-labs/devtron/internal/sql/repository/chartConfig"
	"github.com/devtron-labs/devtron/internal/sql/repository/pipelineConfig"
	"github.com/devtron-labs/devtron/internal/sql/repository/security"
	"github.com/devtron-labs/devtron/internal/util"
	"github.com/devtron-labs/devtron/pkg/app"
	"github.com/devtron-labs/devtron/pkg/attributes"
	"github.com/devtron-labs/devtron/pkg/bean"
	util2 "github.com/devtron-labs/devtron/util"
	"github.com/go-pg/pg"
	"github.com/juju/errors"
	"go.uber.org/zap"
	"google.golang.org/grpc/codes"
	"google.golang.org/grpc/status"
)

var DefaultPipelineValue = []byte(`{"ConfigMaps":{"enabled":false},"ConfigSecrets":{"enabled":false},"ContainerPort":[],"EnvVariables":[],"GracePeriod":30,"LivenessProbe":{},"MaxSurge":1,"MaxUnavailable":0,"MinReadySeconds":60,"ReadinessProbe":{},"Spec":{"Affinity":{"Values":"nodes","key":""}},"app":"13","appMetrics":false,"args":{},"autoscaling":{},"command":{"enabled":false,"value":[]},"containers":[],"dbMigrationConfig":{"enabled":false},"deployment":{"strategy":{"rolling":{"maxSurge":"25%","maxUnavailable":1}}},"deploymentType":"ROLLING","env":"1","envoyproxy":{"configMapName":"","image":"","resources":{"limits":{"cpu":"50m","memory":"50Mi"},"requests":{"cpu":"50m","memory":"50Mi"}}},"image":{"pullPolicy":"IfNotPresent"},"ingress":{},"ingressInternal":{"annotations":{},"enabled":false,"host":"","path":"","tls":[]},"initContainers":[],"pauseForSecondsBeforeSwitchActive":30,"pipelineName":"","prometheus":{"release":"monitoring"},"rawYaml":[],"releaseVersion":"1","replicaCount":1,"resources":{"limits":{"cpu":"0.05","memory":"50Mi"},"requests":{"cpu":"0.01","memory":"10Mi"}},"secret":{"data":{},"enabled":false},"server":{"deployment":{"image":"","image_tag":""}},"service":{"annotations":{},"type":"ClusterIP"},"servicemonitor":{"additionalLabels":{}},"tolerations":[],"volumeMounts":[],"volumes":[],"waitForSecondsBeforeScalingDown":30}`)

type EcrConfig struct {
	EcrPrefix string `env:"ECR_REPO_NAME_PREFIX" envDefault:"test/"`
}

func GetEcrConfig() (*EcrConfig, error) {
	cfg := &EcrConfig{}
	err := env.Parse(cfg)
	return cfg, err
}

type PipelineBuilder interface {
	CreateCiPipeline(createRequest *bean.CiConfigRequest) (*bean.PipelineCreateResponse, error)
	CreateApp(request *bean.CreateAppDTO) (*bean.CreateAppDTO, error)
	CreateMaterialsForApp(request *bean.CreateMaterialDTO) (*bean.CreateMaterialDTO, error)
	UpdateMaterialsForApp(request *bean.UpdateMaterialDTO) (*bean.UpdateMaterialDTO, error)
	DeleteMaterial(request *bean.UpdateMaterialDTO) error
	DeleteApp(appId int, userId int32) error
	GetCiPipeline(appId int) (ciConfig *bean.CiConfigRequest, err error)
	UpdateCiTemplate(updateRequest *bean.CiConfigRequest) (*bean.CiConfigRequest, error)
	PatchCiPipeline(request *bean.CiPatchRequest) (ciConfig *bean.CiConfigRequest, err error)
	CreateCdPipelines(cdPipelines *bean.CdPipelines, ctx context.Context) (*bean.CdPipelines, error)
	GetApp(appId int) (application *bean.CreateAppDTO, err error)
	PatchCdPipelines(cdPipelines *bean.CDPatchRequest, ctx context.Context) (*bean.CdPipelines, error)
	GetCdPipelinesForApp(appId int) (cdPipelines *bean.CdPipelines, err error)
	GetCdPipelinesForAppAndEnv(appId int, envId int) (cdPipelines *bean.CdPipelines, err error)
	/*	CreateCdPipelines(cdPipelines bean.CdPipelines) (*bean.CdPipelines, error)*/
	GetArtifactsByCDPipeline(cdPipelineId int, stage bean2.WorkflowType) (bean.CiArtifactResponse, error)
	FetchArtifactForRollback(cdPipelineId int) (bean.CiArtifactResponse, error)
	FindAppsByTeamId(teamId int) ([]AppBean, error)
	GetAppListByTeamIds(teamIds []int, appType string) ([]*TeamAppBean, error)
	FindAppsByTeamName(teamName string) ([]AppBean, error)
	FindPipelineById(cdPipelineId int) (*pipelineConfig.Pipeline, error)
	GetAppList() ([]AppBean, error)
	GetCiPipelineMin(appId int) ([]*bean.CiPipelineMin, error)

	FetchCDPipelineStrategy(appId int) (PipelineStrategiesResponse, error)
	GetCdPipelineById(pipelineId int) (cdPipeline *bean.CDPipelineConfigObject, err error)

	FetchConfigmapSecretsForCdStages(appId, envId, cdPipelineId int) (ConfigMapSecretsResponse, error)
	FindByIds(ids []*int) ([]*AppBean, error)
	GetCiPipelineById(pipelineId int) (ciPipeline *bean.CiPipeline, err error)

	GetMaterialsForAppId(appId int) []*bean.GitMaterial
}

type PipelineBuilderImpl struct {
	logger                        *zap.SugaredLogger
	dbPipelineOrchestrator        DbPipelineOrchestrator
	dockerArtifactStoreRepository repository.DockerArtifactStoreRepository
	materialRepo                  pipelineConfig.MaterialRepository
	appRepo                       app2.AppRepository
	pipelineRepository            pipelineConfig.PipelineRepository
	propertiesConfigService       PropertiesConfigService
	ciTemplateRepository          pipelineConfig.CiTemplateRepository
	ciPipelineRepository          pipelineConfig.CiPipelineRepository
	application                   application.ServiceClient
	chartRepository               chartRepoRepository.ChartRepository
	ciArtifactRepository          repository.CiArtifactRepository
	ecrConfig                     *EcrConfig
	envConfigOverrideRepository   chartConfig.EnvConfigOverrideRepository
	environmentRepository         repository2.EnvironmentRepository
	pipelineConfigRepository      chartConfig.PipelineConfigRepository
	mergeUtil                     util.MergeUtil
	appWorkflowRepository         appWorkflow.AppWorkflowRepository
	ciConfig                      *CiConfig
	cdWorkflowRepository          pipelineConfig.CdWorkflowRepository
	appService                    app.AppService
	imageScanResultRepository     security.ImageScanResultRepository
	GitFactory                    *util.GitFactory
	ArgoK8sClient                 argocdServer.ArgoK8sClient
	attributesService             attributes.AttributesService
	aCDAuthConfig                 *util3.ACDAuthConfig
	gitOpsRepository              repository.GitOpsConfigRepository
}

func NewPipelineBuilderImpl(logger *zap.SugaredLogger,
	dbPipelineOrchestrator DbPipelineOrchestrator,
	dockerArtifactStoreRepository repository.DockerArtifactStoreRepository,
	materialRepo pipelineConfig.MaterialRepository,
	pipelineGroupRepo app2.AppRepository,
	pipelineRepository pipelineConfig.PipelineRepository,
	propertiesConfigService PropertiesConfigService,
	ciTemplateRepository pipelineConfig.CiTemplateRepository,
	ciPipelineRepository pipelineConfig.CiPipelineRepository,
	application application.ServiceClient,
	chartRepository chartRepoRepository.ChartRepository,
	ciArtifactRepository repository.CiArtifactRepository,
	ecrConfig *EcrConfig,
	envConfigOverrideRepository chartConfig.EnvConfigOverrideRepository,
	environmentRepository repository2.EnvironmentRepository,
	pipelineConfigRepository chartConfig.PipelineConfigRepository,
	mergeUtil util.MergeUtil,
	appWorkflowRepository appWorkflow.AppWorkflowRepository,
	ciConfig *CiConfig,
	cdWorkflowRepository pipelineConfig.CdWorkflowRepository,
	appService app.AppService,
	imageScanResultRepository security.ImageScanResultRepository,
	ArgoK8sClient argocdServer.ArgoK8sClient,
	GitFactory *util.GitFactory, attributesService attributes.AttributesService,
	aCDAuthConfig *util3.ACDAuthConfig, gitOpsRepository repository.GitOpsConfigRepository) *PipelineBuilderImpl {
	return &PipelineBuilderImpl{
		logger:                        logger,
		dbPipelineOrchestrator:        dbPipelineOrchestrator,
		dockerArtifactStoreRepository: dockerArtifactStoreRepository,
		materialRepo:                  materialRepo,
		appService:                    appService,
		appRepo:                       pipelineGroupRepo,
		pipelineRepository:            pipelineRepository,
		propertiesConfigService:       propertiesConfigService,
		ciTemplateRepository:          ciTemplateRepository,
		ciPipelineRepository:          ciPipelineRepository,
		application:                   application,
		chartRepository:               chartRepository,
		ciArtifactRepository:          ciArtifactRepository,
		ecrConfig:                     ecrConfig,
		envConfigOverrideRepository:   envConfigOverrideRepository,
		environmentRepository:         environmentRepository,
		pipelineConfigRepository:      pipelineConfigRepository,
		mergeUtil:                     mergeUtil,
		appWorkflowRepository:         appWorkflowRepository,
		ciConfig:                      ciConfig,
		cdWorkflowRepository:          cdWorkflowRepository,
		imageScanResultRepository:     imageScanResultRepository,
		ArgoK8sClient:                 ArgoK8sClient,
		GitFactory:                    GitFactory,
		attributesService:             attributesService,
		aCDAuthConfig:                 aCDAuthConfig,
		gitOpsRepository:              gitOpsRepository,
	}
}

func formatDate(t time.Time, layout string) string {
	if t.IsZero() {
		return ""
	}
	return t.Format(layout)
}

func (impl PipelineBuilderImpl) CreateApp(request *bean.CreateAppDTO) (*bean.CreateAppDTO, error) {
	impl.logger.Debugw("app create request received", "req", request)
	res, err := impl.dbPipelineOrchestrator.CreateApp(request)
	if err != nil {
		impl.logger.Errorw("error in saving create app req", "req", request, "err", err)
	}
	return res, err
}

func (impl PipelineBuilderImpl) DeleteApp(appId int, userId int32) error {
	impl.logger.Debugw("app delete request received", "app", appId)
	err := impl.dbPipelineOrchestrator.DeleteApp(appId, userId)
	return err
}

func (impl PipelineBuilderImpl) CreateMaterialsForApp(request *bean.CreateMaterialDTO) (*bean.CreateMaterialDTO, error) {
	res, err := impl.dbPipelineOrchestrator.CreateMaterials(request)
	if err != nil {
		impl.logger.Errorw("error in saving create materials req", "req", request, "err", err)
	}
	return res, err
}

func (impl PipelineBuilderImpl) UpdateMaterialsForApp(request *bean.UpdateMaterialDTO) (*bean.UpdateMaterialDTO, error) {
	res, err := impl.dbPipelineOrchestrator.UpdateMaterial(request)
	if err != nil {
		impl.logger.Errorw("error in updating materials req", "req", request, "err", err)
	}
	return res, err
}

func (impl PipelineBuilderImpl) DeleteMaterial(request *bean.UpdateMaterialDTO) error {
	//finding ci pipelines for this app; if found any, will not delete git material
	pipelines, err := impl.ciPipelineRepository.FindByAppId(request.AppId)
	if err != nil && err != pg.ErrNoRows {
		impl.logger.Errorw("err in deleting git material", "gitMaterial", request.Material, "err", err)
		return err
	}
	if len(pipelines) > 0 {
		//pipelines are present, in this case we will check if this material is used in docker config
		//if it is used, then we won't delete
		ciTemplate, err := impl.ciTemplateRepository.FindByAppId(request.AppId)
		if err != nil && err == errors.NotFoundf(err.Error()) {
			impl.logger.Errorw("err in getting docker registry", "appId", request.AppId, "err", err)
			return err
		}
		if ciTemplate != nil && ciTemplate.GitMaterialId == request.Material.Id {
			return fmt.Errorf("cannot delete git material, is being used in docker config")
		}
	}
	existingMaterial, err := impl.materialRepo.FindById(request.Material.Id)
	if err != nil {
		impl.logger.Errorw("No matching entry found for delete", "gitMaterial", request.Material)
		return err
	}
	existingMaterial.UpdatedOn = time.Now()
	existingMaterial.UpdatedBy = request.UserId
	err = impl.materialRepo.MarkMaterialDeleted(existingMaterial)
	if err != nil {
		impl.logger.Errorw("error in deleting git material", "gitMaterial", existingMaterial)
		return err
	}
	return nil
}

func (impl PipelineBuilderImpl) GetApp(appId int) (application *bean.CreateAppDTO, err error) {
	app, err := impl.appRepo.FindById(appId)
	if err != nil {
		impl.logger.Errorw("error in fetching app", "id", appId, "err", err)
		return nil, err
	}
	gitMaterials := impl.GetMaterialsForAppId(appId)

	application = &bean.CreateAppDTO{
		Id:       app.Id,
		AppName:  app.AppName,
		Material: gitMaterials,
		TeamId:   app.TeamId,
	}
	return application, nil
}

func (impl PipelineBuilderImpl) GetMaterialsForAppId(appId int) []*bean.GitMaterial {
	materials, err := impl.materialRepo.FindByAppId(appId)
	if err != nil {
		impl.logger.Errorw("error in fetching materials", "appId", appId, "err", err)
	}
	var gitMaterials []*bean.GitMaterial
	for _, material := range materials {
		gitMaterial := &bean.GitMaterial{
			Url:             material.Url,
			Name:            material.Name[strings.Index(material.Name, "-")+1:],
			Id:              material.Id,
			GitProviderId:   material.GitProviderId,
			CheckoutPath:    material.CheckoutPath,
			FetchSubmodules: material.FetchSubmodules,
		}
		gitMaterials = append(gitMaterials, gitMaterial)
	}
	return gitMaterials
}

/*
1. create pipelineGroup
2. save material (add credential provider support)

*/

func (impl PipelineBuilderImpl) getDefaultArtifactStore(id string) (store *repository.DockerArtifactStore, err error) {
	if id == "" {
		impl.logger.Debugw("docker repo is empty adding default repo")
		store, err = impl.dockerArtifactStoreRepository.FindActiveDefaultStore()

	} else {
		store, err = impl.dockerArtifactStoreRepository.FindOne(id)
	}
	return
}

func (impl PipelineBuilderImpl) getCiTemplateVariables(appId int) (ciConfig *bean.CiConfigRequest, err error) {
	template, err := impl.ciTemplateRepository.FindByAppId(appId)
	if err != nil && !errors.IsNotFound(err) {
		impl.logger.Errorw("error in fetching ci pipeline", "appId", appId, "err", err)
		return nil, err
	}
	if errors.IsNotFound(err) {
		impl.logger.Debugw("no ci pipeline exists", "appId", appId, "err", err)
		err = &util.ApiError{Code: "404", HttpStatusCode: 200, UserMessage: "no ci pipeline exists"}
		return nil, err
	}

	gitMaterials, err := impl.materialRepo.FindByAppId(appId)
	if err != nil && err != pg.ErrNoRows {
		impl.logger.Errorw("error in fetching git materials", "appId", appId, "err", err)
		return nil, err
	}
	if err == pg.ErrNoRows {
		impl.logger.Debugw(" no git materials exists", "appId", appId, "err", err)
		err = &util.ApiError{Code: "404", HttpStatusCode: 200, UserMessage: "no git materials exists"}
		return nil, err
	}

	var materials []bean.Material
	for _, g := range gitMaterials {
		m := bean.Material{
			GitMaterialId: g.Id,
			MaterialName:  g.Name[strings.Index(g.Name, "-")+1:],
		}
		materials = append(materials, m)
	}

	dockerArgs := map[string]string{}
	if err := json.Unmarshal([]byte(template.Args), &dockerArgs); err != nil {
		impl.logger.Debugw("error in json unmarshal", "app", appId, "err", err)
		return nil, err
	}
	var beforeDockerBuild []*bean.Task
	var afterDockerBuild []*bean.Task
	if err := json.Unmarshal([]byte(template.BeforeDockerBuild), &beforeDockerBuild); err != nil {
		impl.logger.Debugw("error in BeforeDockerBuild json unmarshal", "app", appId, "err", err)
		return nil, err
	}
	if err := json.Unmarshal([]byte(template.AfterDockerBuild), &afterDockerBuild); err != nil {
		impl.logger.Debugw("error in AfterDockerBuild json unmarshal", "app", appId, "err", err)
		return nil, err
	}
	regHost, err := template.DockerRegistry.GetRegistryLocation()
	if err != nil {
		impl.logger.Errorw("invalid reg url", "err", err)
		return nil, err
	}
	ciConfig = &bean.CiConfigRequest{
		Id:                template.Id,
		AppId:             template.AppId,
		AppName:           template.App.AppName,
		DockerRepository:  template.DockerRepository,
		DockerRegistry:    template.DockerRegistry.Id,
		DockerRegistryUrl: regHost,
		BeforeDockerBuild: beforeDockerBuild,
		AfterDockerBuild:  afterDockerBuild,
		DockerBuildConfig: &bean.DockerBuildConfig{DockerfilePath: template.DockerfilePath, Args: dockerArgs, GitMaterialId: template.GitMaterialId},
		Version:           template.Version,
		CiTemplateName:    template.TemplateName,
		Materials:         materials,
	}
	return ciConfig, err
}
func (impl PipelineBuilderImpl) GetCiPipeline(appId int) (ciConfig *bean.CiConfigRequest, err error) {
	ciConfig, err = impl.getCiTemplateVariables(appId)
	if err != nil {
		impl.logger.Debugw("error in fetching ci pipeline", "appId", appId, "err", err)
		return nil, err
	}
	//TODO fill these variables
	//ciConfig.CiPipeline=
	//--------pipeline population start
	pipelines, err := impl.ciPipelineRepository.FindByAppId(appId)
	if err != nil && !util.IsErrNoRows(err) {
		impl.logger.Errorw("error in fetching ci pipeline", "appId", appId, "err", err)
		return nil, err
	}

	if impl.ciConfig.ExternalCiWebhookUrl == "" {
		hostUrl, err := impl.attributesService.GetByKey(attributes.HostUrlKey)
		if err != nil {
			return nil, err
		}
		if hostUrl != nil {
			impl.ciConfig.ExternalCiWebhookUrl = fmt.Sprintf("%s/%s", hostUrl.Value, ExternalCiWebhookPath)
		}
	}

	var ciPipelineResp []*bean.CiPipeline
	for _, pipeline := range pipelines {

		dockerArgs := make(map[string]string)
		if len(pipeline.DockerArgs) > 0 {
			err := json.Unmarshal([]byte(pipeline.DockerArgs), &dockerArgs)
			if err != nil {
				impl.logger.Warnw("error in unmarshal", "err", err)
			}
		}

		var externalCiConfig bean.ExternalCiConfig
		if pipeline.ExternalCiPipeline != nil {
			externalCiConfig = bean.ExternalCiConfig{
				Id:         pipeline.ExternalCiPipeline.Id,
				AccessKey:  pipeline.ExternalCiPipeline.AccessToken,
				WebhookUrl: impl.ciConfig.ExternalCiWebhookUrl,
				Payload:    impl.ciConfig.ExternalCiPayload,
			}
		}

		ciPipelineScripts, err := impl.ciPipelineRepository.FindCiScriptsByCiPipelineId(pipeline.Id)
		if err != nil && !util.IsErrNoRows(err) {
			impl.logger.Errorw("error in fetching ci scripts")
			return nil, err
		}

		var beforeDockerBuildScripts []*bean.CiScript
		var afterDockerBuildScripts []*bean.CiScript
		for _, ciScript := range ciPipelineScripts {
			ciScriptResp := &bean.CiScript{
				Id:             ciScript.Id,
				Index:          ciScript.Index,
				Name:           ciScript.Name,
				Script:         ciScript.Script,
				OutputLocation: ciScript.OutputLocation,
			}
			if ciScript.Stage == BEFORE_DOCKER_BUILD {
				beforeDockerBuildScripts = append(beforeDockerBuildScripts, ciScriptResp)
			} else if ciScript.Stage == AFTER_DOCKER_BUILD {
				afterDockerBuildScripts = append(afterDockerBuildScripts, ciScriptResp)
			}
		}
		parentCiPipeline, err := impl.ciPipelineRepository.FindById(pipeline.ParentCiPipeline)
		if err != nil && !util.IsErrNoRows(err) {
			impl.logger.Errorw("err", err)
			return nil, err
		}
		ciPipeline := &bean.CiPipeline{
			Id:                       pipeline.Id,
			Version:                  pipeline.Version,
			Name:                     pipeline.Name,
			Active:                   pipeline.Active,
			Deleted:                  pipeline.Deleted,
			DockerArgs:               dockerArgs,
			IsManual:                 pipeline.IsManual,
			IsExternal:               pipeline.IsExternal,
			ParentCiPipeline:         pipeline.ParentCiPipeline,
			ParentAppId:              parentCiPipeline.AppId,
			ExternalCiConfig:         externalCiConfig,
			BeforeDockerBuildScripts: beforeDockerBuildScripts,
			AfterDockerBuildScripts:  afterDockerBuildScripts,
			ScanEnabled:              pipeline.ScanEnabled,
		}
		for _, material := range pipeline.CiPipelineMaterials {
			ciMaterial := &bean.CiMaterial{
				Id:              material.Id,
				CheckoutPath:    material.CheckoutPath,
				Path:            material.Path,
				ScmId:           material.ScmId,
				GitMaterialId:   material.GitMaterialId,
				GitMaterialName: material.GitMaterial.Name[strings.Index(material.GitMaterial.Name, "-")+1:],
				ScmName:         material.ScmName,
				ScmVersion:      material.ScmVersion,
				Source:          &bean.SourceTypeConfig{Type: material.Type, Value: material.Value},
			}
			ciPipeline.CiMaterial = append(ciPipeline.CiMaterial, ciMaterial)
		}
		linkedCis, err := impl.ciPipelineRepository.FindByParentCiPipelineId(ciPipeline.Id)
		if err != nil && !util.IsErrNoRows(err) {
			return nil, err
		}
		ciPipeline.LinkedCount = len(linkedCis)
		ciPipelineResp = append(ciPipelineResp, ciPipeline)
	}
	ciConfig.CiPipelines = ciPipelineResp
	//--------pipeline population end
	return ciConfig, err
}

func (impl PipelineBuilderImpl) GetCiPipelineMin(appId int) ([]*bean.CiPipelineMin, error) {
	pipelines, err := impl.ciPipelineRepository.FindByAppId(appId)
	if err != nil && err != pg.ErrNoRows {
		impl.logger.Errorw("error in fetching ci pipeline", "appId", appId, "err", err)
		return nil, err
	}
	if err == pg.ErrNoRows || len(pipelines) == 0 {
		impl.logger.Errorw("no ci pipeline found", "appId", appId, "err", err)
		err = &util.ApiError{Code: "404", HttpStatusCode: 200, UserMessage: "no ci pipeline found"}
		return nil, err
	}
	var ciPipelineResp []*bean.CiPipelineMin
	for _, pipeline := range pipelines {
		parentCiPipeline, err := impl.ciPipelineRepository.FindById(pipeline.ParentCiPipeline)
		if err != nil && !util.IsErrNoRows(err) {
			impl.logger.Errorw("err", err)
			return nil, err
		}

		pipelineType := bean.PipelineType(bean.NORMAL)
		if parentCiPipeline.Id > 0 {
			pipelineType = bean.PipelineType(bean.LINKED)
		} else if pipeline.IsExternal == true {
			pipelineType = bean.PipelineType(bean.EXTERNAL)
		}

		ciPipeline := &bean.CiPipelineMin{
			Id:               pipeline.Id,
			Name:             pipeline.Name,
			ParentCiPipeline: pipeline.ParentCiPipeline,
			ParentAppId:      parentCiPipeline.AppId,
			PipelineType:     pipelineType,
			ScanEnabled:      pipeline.ScanEnabled,
		}
		ciPipelineResp = append(ciPipelineResp, ciPipeline)
	}
	return ciPipelineResp, err
}

func (impl PipelineBuilderImpl) UpdateCiTemplate(updateRequest *bean.CiConfigRequest) (*bean.CiConfigRequest, error) {
	originalCiConf, err := impl.getCiTemplateVariables(updateRequest.AppId)
	if err != nil {
		impl.logger.Errorw("error in fetching original ciConfig for update", "appId", updateRequest.Id, "err", err)
		return nil, err
	}
	if originalCiConf.Version != updateRequest.Version {
		impl.logger.Errorw("stale version requested", "appId", updateRequest.Id, "old", originalCiConf.Version, "new", updateRequest.Version)
		return nil, fmt.Errorf("stale version of resource requested kindly refresh. requested: %s, found %s", updateRequest.Version, originalCiConf.Version)
	}
	dockerArtifaceStore, err := impl.dockerArtifactStoreRepository.FindOne(updateRequest.DockerRegistry)
	if err != nil {
		impl.logger.Errorw("error in fetching DockerRegistry  for update", "appId", updateRequest.Id, "err", err, "registry", updateRequest.DockerRegistry)
		return nil, err
	}
	regHost, err := dockerArtifaceStore.GetRegistryLocation()
	if err != nil {
		impl.logger.Errorw("invalid reg url", "err", err)
		return nil, err
	}

	var repo string
	if updateRequest.DockerRepository != "" {
		repo = updateRequest.DockerRepository
	} else {
		repo = originalCiConf.DockerRepository
	}

	if dockerArtifaceStore.RegistryType == repository.REGISTRYTYPE_ECR {
		err := impl.createEcrRepo(repo, dockerArtifaceStore.AWSRegion, dockerArtifaceStore.AWSAccessKeyId, dockerArtifaceStore.AWSSecretAccessKey)
		if err != nil {
			impl.logger.Errorw("ecr repo creation failed while updating ci template", "repo", repo, "err", err)
			return nil, err
		}
	}

	originalCiConf.AfterDockerBuild = updateRequest.AfterDockerBuild
	originalCiConf.BeforeDockerBuild = updateRequest.BeforeDockerBuild
	originalCiConf.DockerBuildConfig = updateRequest.DockerBuildConfig
	originalCiConf.DockerRegistry = updateRequest.DockerRegistry
	originalCiConf.DockerRepository = updateRequest.DockerRepository
	originalCiConf.DockerRegistryUrl = regHost

	argByte, err := json.Marshal(originalCiConf.DockerBuildConfig.Args)
	if err != nil {
		return nil, err
	}
	afterByte, err := json.Marshal(originalCiConf.AfterDockerBuild)
	if err != nil {
		return nil, err
	}
	beforeByte, err := json.Marshal(originalCiConf.BeforeDockerBuild)
	if err != nil {
		return nil, err
	}
	ciTemplate := &pipelineConfig.CiTemplate{
		DockerfilePath:    originalCiConf.DockerBuildConfig.DockerfilePath,
		GitMaterialId:     originalCiConf.DockerBuildConfig.GitMaterialId,
		Args:              string(argByte),
		BeforeDockerBuild: string(beforeByte),
		AfterDockerBuild:  string(afterByte),
		Version:           originalCiConf.Version,
		Id:                originalCiConf.Id,
		DockerRepository:  originalCiConf.DockerRepository,
		DockerRegistryId:  originalCiConf.DockerRegistry,
		Active:            true,
	}

	err = impl.ciTemplateRepository.Update(ciTemplate)
	if err != nil {
		impl.logger.Errorw("error in updating ci template in db", "template", ciTemplate, "err", err)
		return nil, err
	}
	return originalCiConf, nil
}

func (impl PipelineBuilderImpl) CreateCiPipeline(createRequest *bean.CiConfigRequest) (*bean.PipelineCreateResponse, error) {
	impl.logger.Debugw("pipeline create request received", "req", createRequest)

	//-----------fetch data
	app, err := impl.appRepo.FindById(createRequest.AppId)
	if err != nil {
		impl.logger.Errorw("error in fetching pipeline group", "groupId", createRequest.AppId, "err", err)
		return nil, err
	}
	//--ecr config
	createRequest.AppName = app.AppName
	store, err := impl.getDefaultArtifactStore(createRequest.DockerRegistry)
	if err != nil {
		impl.logger.Errorw("error in fetching docker store ", "id", createRequest.DockerRepository, "err", err)
		return nil, err
	}
	regHost, err := store.GetRegistryLocation()
	if err != nil {
		impl.logger.Errorw("invalid reg url", "err", err)
		return nil, err
	}
	createRequest.DockerRegistryUrl = regHost
	createRequest.DockerRegistry = store.Id

	var repo string
	if createRequest.DockerRepository != "" {
		repo = createRequest.DockerRepository
	} else {
		repo = impl.ecrConfig.EcrPrefix + app.AppName
	}

	if store.RegistryType == repository.REGISTRYTYPE_ECR {
		err := impl.createEcrRepo(repo, store.AWSRegion, store.AWSAccessKeyId, store.AWSSecretAccessKey)
		if err != nil {
			impl.logger.Errorw("ecr repo creation failed while creating ci pipeline", "repo", repo, "err", err)
			return nil, err
		}
	}
	createRequest.DockerRepository = repo

	//--ecr config	end
	//-- template config start

	argByte, err := json.Marshal(createRequest.DockerBuildConfig.Args)
	if err != nil {
		return nil, err
	}
	afterByte, err := json.Marshal(createRequest.AfterDockerBuild)
	if err != nil {
		return nil, err
	}
	beforeByte, err := json.Marshal(createRequest.BeforeDockerBuild)
	if err != nil {
		return nil, err
	}

	ciTemplate := &pipelineConfig.CiTemplate{
		DockerRegistryId:  createRequest.DockerRegistry,
		DockerRepository:  createRequest.DockerRepository,
		GitMaterialId:     createRequest.DockerBuildConfig.GitMaterialId,
		DockerfilePath:    createRequest.DockerBuildConfig.DockerfilePath,
		Args:              string(argByte),
		Active:            true,
		TemplateName:      createRequest.CiTemplateName,
		Version:           createRequest.Version,
		AppId:             createRequest.AppId,
		AfterDockerBuild:  string(afterByte),
		BeforeDockerBuild: string(beforeByte),
		AuditLog:          sql.AuditLog{CreatedOn: time.Now(), UpdatedOn: time.Now(), CreatedBy: createRequest.UserId, UpdatedBy: createRequest.UserId},
	}

	err = impl.ciTemplateRepository.Save(ciTemplate)
	if err != nil {
		impl.logger.Errorw("error in saving ci template in db ", "template", ciTemplate, "err", err)
		//TODO delete template from gocd otherwise dangling+ no create in future
		return nil, err
	}
	//-- template config end
	createRequest.Id = ciTemplate.Id
	createRequest.CiTemplateName = ciTemplate.TemplateName
	if len(createRequest.CiPipelines) > 0 {
		conf, err := impl.addpipelineToTemplate(createRequest)
		if err != nil {
			impl.logger.Errorw("error in pipeline creation ", "err", err)
			return nil, err
		}
		impl.logger.Debugw("pipeline created ", "detail", conf)
	}
	createRes := &bean.PipelineCreateResponse{AppName: app.AppName, AppId: createRequest.AppId} //FIXME
	return createRes, nil
}

func (impl PipelineBuilderImpl) createEcrRepo(dockerRepository, AWSRegion, AWSAccessKeyId, AWSSecretAccessKey string) error {
	impl.logger.Debugw("attempting ecr repo creation ", "repo", dockerRepository)
	err := util.CreateEcrRepo(dockerRepository, AWSRegion, AWSAccessKeyId, AWSSecretAccessKey)
	if err != nil {
		if errors.IsAlreadyExists(err) {
			impl.logger.Warnw("this repo already exists!!, skipping repo creation", "repo", dockerRepository)
		} else {
			impl.logger.Errorw("ecr repo creation failed, it might be due to authorization or any other external "+
				"dependency. please create repo manually before triggering ci", "repo", dockerRepository, "err", err)
			return err
		}
	}
	return nil
}

func (impl PipelineBuilderImpl) getGitMaterialsForApp(appId int) ([]*bean.GitMaterial, error) {
	materials, err := impl.materialRepo.FindByAppId(appId)
	if err != nil {
		impl.logger.Errorw("error in fetching materials for app", "appId", appId, "err", err)
		return nil, err
	}
	var gitMaterials []*bean.GitMaterial

	for _, material := range materials {
		gitUrl := material.Url
		if material.GitProvider.AuthMode == repository.AUTH_MODE_USERNAME_PASSWORD ||
			material.GitProvider.AuthMode == repository.AUTH_MODE_ACCESS_TOKEN {
			u, err := url.Parse(gitUrl)
			if err != nil {
				return nil, err
			}
			var password string
			userName := material.GitProvider.UserName
			if material.GitProvider.AuthMode == repository.AUTH_MODE_USERNAME_PASSWORD {
				password = material.GitProvider.Password

			} else if material.GitProvider.AuthMode == repository.AUTH_MODE_ACCESS_TOKEN {
				password = material.GitProvider.AccessToken
				if userName == "" {
					userName = "devtron-boat"
				}
			}
			if userName == "" || password == "" {
				return nil, util.ApiError{}.ErrorfUser("invalid git credentials config")
			}
			u.User = url.UserPassword(userName, password)
			gitUrl = u.String()
		}
		gitMaterial := &bean.GitMaterial{
			Id:            material.Id,
			Url:           gitUrl,
			GitProviderId: material.GitProviderId,
			Name:          material.Name[strings.Index(material.Name, "-")+1:],
			CheckoutPath:  material.CheckoutPath,
		}
		gitMaterials = append(gitMaterials, gitMaterial)
	}
	return gitMaterials, nil
}

func (impl PipelineBuilderImpl) addpipelineToTemplate(createRequest *bean.CiConfigRequest) (resp *bean.CiConfigRequest, err error) {

	if createRequest.AppWorkflowId == 0 {
		// create workflow
		wf := &appWorkflow.AppWorkflow{
			Name:   fmt.Sprintf("wf-%d-%s", createRequest.AppId, util2.Generate(4)),
			AppId:  createRequest.AppId,
			Active: true,
			AuditLog: sql.AuditLog{
				CreatedOn: time.Now(),
				UpdatedOn: time.Now(),
				CreatedBy: createRequest.UserId,
				UpdatedBy: createRequest.UserId,
			},
		}
		savedAppWf, err := impl.appWorkflowRepository.SaveAppWorkflow(wf)
		if err != nil {
			impl.logger.Errorw("err", err)
			return nil, err
		}
		// workflow creation ends
		createRequest.AppWorkflowId = savedAppWf.Id
	}
	//single ci in same wf validation
	workflowMapping, err := impl.appWorkflowRepository.FindWFCIMappingByWorkflowId(createRequest.AppWorkflowId)
	if err != nil && err != pg.ErrNoRows {
		impl.logger.Errorw("error in fetching workflow mapping for ci validation", "err", err)
		return nil, err
	}
	if len(workflowMapping) > 0 {
		return nil, &util.ApiError{
			InternalMessage:   "pipeline already exists",
			UserDetailMessage: fmt.Sprintf("pipeline already exists in workflow"),
			UserMessage:       fmt.Sprintf("pipeline already exists in workflow")}
	}

	//pipeline name validation
	var pipelineNames []string
	for _, pipeline := range createRequest.CiPipelines {
		pipelineNames = append(pipelineNames, pipeline.Name)
	}
	/*
		if pipelineNames != nil && len(pipelineNames) > 0 {
			found, err := impl.ciPipelineRepository.PipelineExistsByName(pipelineNames)
			if err != nil {
				impl.logger.Errorw("err in duplicate check for ci pipeline", "app", createRequest.AppName, "names", pipelineNames, "err", err)
				return nil, err
			} else if found != nil && len(found) > 0 {
				impl.logger.Warnw("duplicate pipelins ", "app", createRequest.AppName, "duplicates", found)
				//return nil,  errors.AlreadyExistsf("pipelines exists %s", found)
				return nil, &util.ApiError{
					HttpStatusCode:    409,
					Code:              "0409",
					InternalMessage:   "pipeline already exists",
					UserDetailMessage: fmt.Sprintf("pipeline already exists %s", found),
					UserMessage:       fmt.Sprintf("pipeline already exists %s", found)}
			}
		}
	*/
	if err != nil {
		impl.logger.Errorw("error in creating pipeline group", "err", err)
		return nil, err
	}
	createRequest, err = impl.dbPipelineOrchestrator.CreateCiConf(createRequest, createRequest.Id)
	if err != nil {
		return nil, err
	}
	return createRequest, err
}

func (impl PipelineBuilderImpl) PatchCiPipeline(request *bean.CiPatchRequest) (ciConfig *bean.CiConfigRequest, err error) {
	ciConfig, err = impl.getCiTemplateVariables(request.AppId)
	if err != nil {
		impl.logger.Errorw("err in fetching template for pipeline patch, ", "err", err, "appId", request.AppId)
		return nil, err
	}
	ciConfig.AppWorkflowId = request.AppWorkflowId
	ciConfig.UserId = request.UserId
	if request.CiPipeline != nil {
		ciConfig.ScanEnabled = request.CiPipeline.ScanEnabled
	}
	switch request.Action {
	case bean.CREATE:
		impl.logger.Debugw("create patch request")
		ciConfig.CiPipelines = []*bean.CiPipeline{request.CiPipeline} //request.CiPipeline
		res, err := impl.addpipelineToTemplate(ciConfig)
		if err != nil {
			impl.logger.Errorw("error in adding pipeline to template", "ciConf", ciConfig, "err", err)
			return nil, err
		}
		return res, nil
	case bean.UPDATE_SOURCE:
		return impl.patchCiPipelineUpdateSource(ciConfig, request.CiPipeline)
	case bean.DELETE:
		pipeline, err := impl.deletePipeline(request)
		if err != nil {
			return nil, err
		}
		ciConfig.CiPipelines = []*bean.CiPipeline{pipeline}
		return ciConfig, nil
	default:
		impl.logger.Errorw("unsupported operation ", "op", request.Action)
		return nil, fmt.Errorf("unsupported operation %s", request.Action)
	}

}

func (impl PipelineBuilderImpl) deletePipeline(request *bean.CiPatchRequest) (*bean.CiPipeline, error) {

	//wf validation
	workflowMapping, err := impl.appWorkflowRepository.FindWFCDMappingByCIPipelineId(request.CiPipeline.Id)
	if err != nil && err != pg.ErrNoRows {
		impl.logger.Errorw("error in fetching workflow mapping for ci validation", "err", err)
		return nil, err
	}
	if len(workflowMapping) > 0 {
		return nil, &util.ApiError{
			InternalMessage:   "cd pipeline exists for this CI",
			UserDetailMessage: fmt.Sprintf("cd pipeline exists for this CI"),
			UserMessage:       fmt.Sprintf("cd pipeline exists for this CI")}
	}

	pipeline, err := impl.ciPipelineRepository.FindById(request.CiPipeline.Id)
	if err != nil {
		impl.logger.Errorw("pipeline fetch err", "id", request.CiPipeline.Id, "err", err)
	}
	if pipeline.AppId != request.AppId {
		return nil, fmt.Errorf("invalid appid: %d pipelineId: %d mapping", request.AppId, request.CiPipeline.Id)
	}

	dbConnection := impl.pipelineRepository.GetConnection()
	tx, err := dbConnection.Begin()
	if err != nil {
		return nil, err
	}
	// Rollback tx on error.
	defer tx.Rollback()

	err = impl.dbPipelineOrchestrator.DeleteCiPipeline(pipeline, request.UserId, tx)
	if err != nil {
		impl.logger.Errorw("error in deleting pipeline db")
		return nil, err
	}

	//delete app workflow mapping
	appWorkflowMappings, err := impl.appWorkflowRepository.FindWFCIMappingByCIPipelineId(pipeline.Id)
	for _, mapping := range appWorkflowMappings {
		err := impl.appWorkflowRepository.DeleteAppWorkflowMapping(mapping, tx)
		if err != nil {
			impl.logger.Errorw("error in deleting workflow mapping", "err", err)
			return nil, err
		}
	}
	err = tx.Commit()
	if err != nil {
		return nil, err
	}
	request.CiPipeline.Deleted = true
	request.CiPipeline.Name = pipeline.Name
	return request.CiPipeline, nil
	//delete pipeline
	//delete scm

}

func (impl PipelineBuilderImpl) patchCiPipelineUpdateSource(baseCiConfig *bean.CiConfigRequest, modifiedCiPipeline *bean.CiPipeline) (ciConfig *bean.CiConfigRequest, err error) {

	pipeline, err := impl.ciPipelineRepository.FindById(modifiedCiPipeline.Id)
	if err != nil {
		impl.logger.Errorw("error in fetching pipeline", "id", modifiedCiPipeline.Id, "err", err)
		return nil, err
	}

	cannotUpdate := false
	for _, material := range pipeline.CiPipelineMaterials {
		if material.ScmId != "" {
			cannotUpdate = true
		}
	}

	if cannotUpdate {
		//scm plugin material change scm object
		//material.ScmName
		return nil, fmt.Errorf("update of plugin scm material not supported")
	} else {
		modifiedCiPipeline.ScanEnabled = baseCiConfig.ScanEnabled
		modifiedCiPipeline, err = impl.dbPipelineOrchestrator.PatchMaterialValue(modifiedCiPipeline, baseCiConfig.UserId)
		if err != nil {
			return nil, err
		}
		baseCiConfig.CiPipelines = append(baseCiConfig.CiPipelines, modifiedCiPipeline)
		return baseCiConfig, err
	}

}

func (impl PipelineBuilderImpl) CreateCdPipelines(cdPipelines *bean.CdPipelines, ctx context.Context) (*bean.CdPipelines, error) {
	app, err := impl.appRepo.FindById(cdPipelines.AppId)
	if err != nil {
		impl.logger.Errorw("app not found", "err", err, "appId", cdPipelines.AppId)
		return nil, err
	}

	envPipelineMap := make(map[int]string)
	for _, pipeline := range cdPipelines.Pipelines {
		if envPipelineMap[pipeline.EnvironmentId] != "" {
			err = &util.ApiError{
				HttpStatusCode:  http.StatusBadRequest,
				InternalMessage: "cd-pipelines already exist for this app and env, cannot create multiple cd-pipelines",
				UserMessage:     "cd-pipelines already exist for this app and env, cannot create multiple cd-pipelines",
			}
			return nil, err
		}
		envPipelineMap[pipeline.EnvironmentId] = pipeline.Name

		existingCdPipelinesForEnv, pErr := impl.pipelineRepository.FindActiveByAppIdAndEnvironmentId(cdPipelines.AppId, pipeline.EnvironmentId)
		if pErr != nil && !util.IsErrNoRows(pErr) {
			impl.logger.Errorw("error in fetching cd pipelines ", "err", pErr, "appId", cdPipelines.AppId)
			return nil, pErr
		}
		if len(existingCdPipelinesForEnv) > 0 {
			err = &util.ApiError{
				HttpStatusCode:  http.StatusBadRequest,
				InternalMessage: "cd-pipelines already exist for this app and env, cannot create multiple cd-pipelines",
				UserMessage:     "cd-pipelines already exist for this app and env, cannot create multiple cd-pipelines",
			}
			return nil, err
		}

		if len(pipeline.PreStage.Config) > 0 && !strings.Contains(pipeline.PreStage.Config, "beforeStages") {
			err = &util.ApiError{
				HttpStatusCode:  http.StatusBadRequest,
				InternalMessage: "invalid yaml config, must include - beforeStages",
				UserMessage:     "invalid yaml config, must include - beforeStages",
			}
			return nil, err
		}
		if len(pipeline.PostStage.Config) > 0 && !strings.Contains(pipeline.PostStage.Config, "afterStages") {
			err = &util.ApiError{
				HttpStatusCode:  http.StatusBadRequest,
				InternalMessage: "invalid yaml config, must include - afterStages",
				UserMessage:     "invalid yaml config, must include - afterStages",
			}
			return nil, err
		}
	}

	// validation added for pipeline from ACD
	for _, pipeline := range cdPipelines.Pipelines {
		envModel, err := impl.environmentRepository.FindById(pipeline.EnvironmentId)
		if err != nil {
			return nil, err
		}
		argoAppName := fmt.Sprintf("%s-%s", app.AppName, envModel.Name)
		_, err = impl.application.Get(ctx, &application2.ApplicationQuery{Name: &argoAppName})
		appStatus, _ := status.FromError(err)
		//TODO: check deletionTimeStamp to confirm its being deleted
		if appStatus.Code() == codes.OK {
			impl.logger.Infow("argo app already exists", "app", argoAppName, "pipeline", pipeline.Name)
			return nil, fmt.Errorf("argo app already exists, or delete in progress for previous pipeline")
		}
	}

	for _, pipeline := range cdPipelines.Pipelines {
		id, err := impl.createCdPipeline(ctx, app, pipeline, cdPipelines.UserId)
		if err != nil {
			impl.logger.Errorw("error in creating pipeline", "name", pipeline.Name, "err", err)
			return nil, err
		}
		pipeline.Id = id
	}

	return cdPipelines, nil
}

func (impl PipelineBuilderImpl) PatchCdPipelines(cdPipelines *bean.CDPatchRequest, ctx context.Context) (*bean.CdPipelines, error) {
	pipelineRequest := &bean.CdPipelines{
		UserId:    cdPipelines.UserId,
		AppId:     cdPipelines.AppId,
		Pipelines: []*bean.CDPipelineConfigObject{cdPipelines.Pipeline},
	}
	switch cdPipelines.Action {
	case bean.CD_CREATE:
		return impl.CreateCdPipelines(pipelineRequest, ctx)
	case bean.CD_UPDATE:
		err := impl.updateCdPipeline(ctx, cdPipelines.Pipeline, cdPipelines.UserId)
		return pipelineRequest, err
	case bean.CD_DELETE:
		err := impl.deleteCdPipeline(cdPipelines.Pipeline.Id, cdPipelines.UserId, ctx, cdPipelines.ForceDelete)
		return pipelineRequest, err
	default:
		return nil, &util.ApiError{Code: "404", HttpStatusCode: 404, UserMessage: "operation not supported"}
	}
}

func (impl PipelineBuilderImpl) deleteCdPipeline(pipelineId int, userId int32, ctx context.Context, forceDelete bool) (err error) {
	//getting children CD pipeline details
	appWorkflowMapping, err := impl.appWorkflowRepository.FindWFCDMappingByParentCDPipelineId(pipelineId)
	if err != nil && err != pg.ErrNoRows {
		impl.logger.Errorw("error in getting children cd details", "err", err)
		return err
	} else if len(appWorkflowMapping) > 0 {
		impl.logger.Debugw("cannot delete cd pipeline, contains children cd")
		return fmt.Errorf("Please delete children CD pipelines before deleting this pipeline.")
	}
	pipeline, err := impl.pipelineRepository.FindById(pipelineId)
	if err != nil {
		impl.logger.Errorw("err in fetching pipeline", "id", pipelineId, "err", err)
		return err
	}
	dbConnection := impl.pipelineRepository.GetConnection()
	tx, err := dbConnection.Begin()
	if err != nil {
		return err
	}
	// Rollback tx on error.
	defer tx.Rollback()
	if err = impl.dbPipelineOrchestrator.DeleteCdPipeline(pipelineId, tx); err != nil {
		impl.logger.Errorw("err in deleting pipeline from db", "id", pipeline, "err", err)
		return err
	}

	//delete app workflow mapping
	appWorkflowMapping, err = impl.appWorkflowRepository.FindWFCDMappingByCDPipelineId(pipelineId)
	for _, mapping := range appWorkflowMapping {
		err := impl.appWorkflowRepository.DeleteAppWorkflowMapping(mapping, tx)
		if err != nil {
			impl.logger.Errorw("error in deleting workflow mapping", "err", err)
			return err
		}
	}

	//delete app from argo cd
	envModel, err := impl.environmentRepository.FindById(pipeline.EnvironmentId)
	if err != nil {
		return err
	}
	argoAppName := fmt.Sprintf("%s-%s", pipeline.App.AppName, envModel.Name)
	req := &application2.ApplicationDeleteRequest{
		Name: &argoAppName,
	}
	if _, err := impl.application.Delete(ctx, req); err != nil {
		impl.logger.Errorw("err in deleting pipeline on argocd", "id", pipeline, "err", err)

		if forceDelete {
			impl.logger.Warnw("error while deletion of app in acd, continue to delete in db as this operation is force delete", "error", err)
		} else {
			//statusError, _ := err.(*errors2.StatusError)
			if strings.Contains(err.Error(), "code = NotFound") {
				err = &util.ApiError{
					UserMessage:     "Could not delete as application not found in argocd",
					InternalMessage: err.Error(),
				}
			} else {
				err = &util.ApiError{
					UserMessage:     "Could not delete application",
					InternalMessage: err.Error(),
				}
			}
			return err
		}
	}
	impl.logger.Infow("app deleted from argocd", "id", pipelineId, "pipelineName", pipeline.Name, "app", argoAppName)

	err = tx.Commit()
	if err != nil {
		impl.logger.Errorw("error in committing db transaction", "err", err)
		return err
	}
	return nil
}

type DeploymentType struct {
	Deployment Deployment `json:"deployment"`
}

type Deployment struct {
	Strategy Strategy `json:"strategy"`
}

type Strategy struct {
	BlueGreen *BlueGreen `json:"blueGreen,omitempty"`
	Rolling   *Rolling   `json:"rolling,omitempty"`
	Canary    *Canary    `json:"canary,omitempty"`
	Recreate  *Recreate  `json:"recreate,omitempty"`
}

type BlueGreen struct {
	AutoPromotionSeconds  int  `json:"autoPromotionSeconds"`
	ScaleDownDelaySeconds int  `json:"scaleDownDelaySeconds"`
	PreviewReplicaCount   int  `json:"previewReplicaCount"`
	AutoPromotionEnabled  bool `json:"autoPromotionEnabled"`
}

type Canary struct {
	MaxSurge       string       `json:"maxSurge,omitempty"`
	MaxUnavailable int          `json:"maxUnavailable,omitempty"`
	Steps          []CanaryStep `json:"steps,omitempty"`
}

type CanaryStep struct {
	// SetWeight sets what percentage of the newRS should receive
	SetWeight *int32 `json:"setWeight,omitempty"`
	// Pause freezes the rollout by setting spec.Paused to true.
	// A Rollout will resume when spec.Paused is reset to false.
	// +optional
	Pause *RolloutPause `json:"pause,omitempty"`
}

type RolloutPause struct {
	// Duration the amount of time to wait before moving to the next step.
	// +optional
	Duration *int32 `json:"duration,omitempty"`
}
type Recreate struct {
}

type Rolling struct {
	MaxSurge       string `json:"maxSurge"`
	MaxUnavailable int    `json:"maxUnavailable"`
}

func (impl PipelineBuilderImpl) createCdPipeline(ctx context.Context, app *app2.App, pipeline *bean.CDPipelineConfigObject, userID int32) (pipelineRes int, err error) {
	dbConnection := impl.pipelineRepository.GetConnection()
	tx, err := dbConnection.Begin()
	if err != nil {
		return 0, err
	}
	// Rollback tx on error.
	defer tx.Rollback()

	chart, err := impl.chartRepository.FindLatestChartForAppByAppId(app.Id)
	if err != nil {
		return 0, err
	}
	envOverride, err := impl.propertiesConfigService.CreateIfRequired(chart, pipeline.EnvironmentId, userID, false, models.CHARTSTATUS_NEW, false, pipeline.Namespace, tx)
	if err != nil {
		return 0, err
	}

	chartRepoName := impl.appService.GetChartRepoName(chart.GitRepoUrl)
	chartGitAttr := &util.ChartConfig{
		FileName:       fmt.Sprintf("_%d-values.yaml", envOverride.TargetEnvironment),
		FileContent:    string(DefaultPipelineValue),
		ChartName:      chart.ChartName,
		ChartLocation:  chart.ChartLocation,
		ChartRepoName:  chartRepoName,
		ReleaseMessage: fmt.Sprintf("release-%d-env-%d ", 0, envOverride.TargetEnvironment),
	}
	//FIXME: why only bitbucket?
	gitOpsConfigBitbucket, err := impl.gitOpsRepository.GetGitOpsConfigByProvider(util.BITBUCKET_PROVIDER)
	if err != nil {
		if err == pg.ErrNoRows {
			gitOpsConfigBitbucket.BitBucketWorkspaceId = ""
		} else {
			impl.logger.Errorw("error in fetching gitOps bitbucket config", "err", err)
			return 0, err
		}
	}
	//TODO: other providers dont need this workspaceId
	//FIXME: change method signature
	_, err = impl.GitFactory.Client.CommitValues(chartGitAttr, gitOpsConfigBitbucket.BitBucketWorkspaceId)
	if err != nil {
		impl.logger.Errorw("error in git commit", "err", err)
		return 0, err
	}

	//new pipeline
	impl.logger.Debugw("new pipeline found", "pipeline", pipeline)
	name, err := impl.createArgoPipelineIfRequired(ctx, app, pipeline, envOverride)
	if err != nil {
		return 0, err
	}
	impl.logger.Debugw("argocd application created", "name", name)

	// Get pipeline override based on Deployment strategy
	//TODO: mark as created in our db
	pipelineId, err := impl.dbPipelineOrchestrator.CreateCDPipelines(pipeline, app.Id, userID, tx)
	if err != nil {
		impl.logger.Errorw("error in ")
		return 0, err
	}

	//adding ci pipeline to workflow
	appWorkflowModel, err := impl.appWorkflowRepository.FindByIdAndAppId(pipeline.AppWorkflowId, app.Id)
	if err != nil && err != pg.ErrNoRows {
		return 0, err
	}
	if appWorkflowModel.Id > 0 {
		var parentPipelineId int
		var parentPipelineType string
		if pipeline.ParentPipelineId == 0 {
			parentPipelineId = pipeline.CiPipelineId
			parentPipelineType = "CI_PIPELINE"
		} else {
			parentPipelineId = pipeline.ParentPipelineId
			parentPipelineType = pipeline.ParentPipelineType
		}
		appWorkflowMap := &appWorkflow.AppWorkflowMapping{
			AppWorkflowId: appWorkflowModel.Id,
			ParentId:      parentPipelineId,
			ParentType:    parentPipelineType,
			ComponentId:   pipelineId,
			Type:          "CD_PIPELINE",
			Active:        true,
			AuditLog:      sql.AuditLog{CreatedBy: userID, CreatedOn: time.Now(), UpdatedOn: time.Now(), UpdatedBy: userID},
		}
		_, err = impl.appWorkflowRepository.SaveAppWorkflowMapping(appWorkflowMap, tx)
		if err != nil {
			return 0, err
		}
	}

	// strategies for pipeline ids, there is only one is default
	defaultCount := 0
	for _, item := range pipeline.Strategies {
		if item.Default {
			defaultCount = defaultCount + 1
			if defaultCount > 1 {
				impl.logger.Warnw("already have one strategy is default in this pipeline", "strategy", item.DeploymentTemplate)
				item.Default = false
			}
		}
		strategy := &chartConfig.PipelineStrategy{
			PipelineId: pipelineId,
			Strategy:   item.DeploymentTemplate,
			Config:     string(item.Config),
			Default:    item.Default,
			Deleted:    false,
			AuditLog:   sql.AuditLog{UpdatedBy: userID, CreatedBy: userID, UpdatedOn: time.Now(), CreatedOn: time.Now()},
		}
		err = impl.pipelineConfigRepository.Save(strategy, tx)
		if err != nil {
			impl.logger.Errorw("error in saving strategy", "strategy", item.DeploymentTemplate)
			return pipelineId, fmt.Errorf("pipeline created but failed to add strategy")
		}
	}

	err = tx.Commit()
	if err != nil {
		return 0, err
	}

	impl.logger.Debugw("pipeline created with GitMaterialId ", "id", pipelineId, "pipeline", pipeline)
	return pipelineId, nil
}

func (impl PipelineBuilderImpl) updateCdPipeline(ctx context.Context, pipeline *bean.CDPipelineConfigObject, userID int32) (err error) {

	if len(pipeline.PreStage.Config) > 0 && !strings.Contains(pipeline.PreStage.Config, "beforeStages") {
		err = &util.ApiError{
			HttpStatusCode:  http.StatusBadRequest,
			InternalMessage: "invalid yaml config, must include - beforeStages",
			UserMessage:     "invalid yaml config, must include - beforeStages",
		}
		return err
	}
	if len(pipeline.PostStage.Config) > 0 && !strings.Contains(pipeline.PostStage.Config, "afterStages") {
		err = &util.ApiError{
			HttpStatusCode:  http.StatusBadRequest,
			InternalMessage: "invalid yaml config, must include - afterStages",
			UserMessage:     "invalid yaml config, must include - afterStages",
		}
		return err
	}
	dbConnection := impl.pipelineRepository.GetConnection()
	tx, err := dbConnection.Begin()
	if err != nil {
		return err
	}
	// Rollback tx on error.
	defer tx.Rollback()
	err = impl.dbPipelineOrchestrator.UpdateCDPipeline(pipeline, userID, tx)
	if err != nil {
		impl.logger.Errorw("error in updating pipeline")
		return err
	}

	// strategies for pipeline ids, there is only one is default
	existingStrategies, err := impl.pipelineConfigRepository.GetAllStrategyByPipelineId(pipeline.Id)
	if err != nil && !errors.IsNotFound(err) {
		impl.logger.Errorw("error in getting pipeline strategies", "err", err)
		return err
	}
	for _, oldItem := range existingStrategies {
		notFound := true
		for _, newItem := range pipeline.Strategies {
			if newItem.DeploymentTemplate == oldItem.Strategy {
				notFound = false
			}
		}

		if notFound {
			//delete from db
			err := impl.pipelineConfigRepository.Delete(oldItem, tx)
			if err != nil {
				impl.logger.Errorw("error in delete pipeline strategies", "err", err)
				return fmt.Errorf("error in delete pipeline strategies")
			}
		}
	}

	defaultCount := 0
	for _, item := range pipeline.Strategies {
		if item.Default {
			defaultCount = defaultCount + 1
			if defaultCount > 1 {
				impl.logger.Warnw("already have one strategy is default in this pipeline, skip this", "strategy", item.DeploymentTemplate)
				continue
			}
		}
		strategy, err := impl.pipelineConfigRepository.FindByStrategyAndPipelineId(item.DeploymentTemplate, pipeline.Id)
		if err != nil && pg.ErrNoRows != err {
			impl.logger.Errorw("error in getting strategy", "err", err)
			return err
		}
		if strategy.Id > 0 {
			strategy.Config = string(item.Config)
			strategy.Default = item.Default
			strategy.UpdatedBy = userID
			strategy.UpdatedOn = time.Now()
			err = impl.pipelineConfigRepository.Update(strategy, tx)
			if err != nil {
				impl.logger.Errorw("error in updating strategy", "strategy", item.DeploymentTemplate)
				return fmt.Errorf("pipeline updated but failed to update one strategy")
			}
		} else {
			strategy := &chartConfig.PipelineStrategy{
				PipelineId: pipeline.Id,
				Strategy:   item.DeploymentTemplate,
				Config:     string(item.Config),
				Default:    item.Default,
				Deleted:    false,
				AuditLog:   sql.AuditLog{UpdatedBy: userID, CreatedBy: userID, UpdatedOn: time.Now(), CreatedOn: time.Now()},
			}
			err = impl.pipelineConfigRepository.Save(strategy, tx)
			if err != nil {
				impl.logger.Errorw("error in saving strategy", "strategy", item.DeploymentTemplate)
				return fmt.Errorf("pipeline created but failed to add strategy")
			}
		}
	}
	err = tx.Commit()
	if err != nil {
		return err
	}
	return nil
}

func (impl PipelineBuilderImpl) filterDeploymentTemplate(deploymentTemplate pipelineConfig.DeploymentTemplate, pipelineOverride string) (string, error) {
	var deploymentType DeploymentType
	err := json.Unmarshal([]byte(pipelineOverride), &deploymentType)
	if err != nil {
		impl.logger.Errorw("err", err)
		return "", err
	}
	if pipelineConfig.DEPLOYMENT_TEMPLATE_BLUE_GREEN == deploymentTemplate {
		newDeploymentType := DeploymentType{
			Deployment: Deployment{
				Strategy: Strategy{
					BlueGreen: deploymentType.Deployment.Strategy.BlueGreen,
				},
			},
		}
		pipelineOverrideBytes, err := json.Marshal(newDeploymentType)
		if err != nil {
			impl.logger.Errorw("err", err)
			return "", err
		}
		pipelineOverride = string(pipelineOverrideBytes)
	} else if pipelineConfig.DEPLOYMENT_TEMPLATE_ROLLING == deploymentTemplate {
		newDeploymentType := DeploymentType{
			Deployment: Deployment{
				Strategy: Strategy{
					Rolling: deploymentType.Deployment.Strategy.Rolling,
				},
			},
		}
		pipelineOverrideBytes, err := json.Marshal(newDeploymentType)
		if err != nil {
			impl.logger.Errorw("err", err)
			return "", err
		}
		pipelineOverride = string(pipelineOverrideBytes)
	} else if pipelineConfig.DEPLOYMENT_TEMPLATE_CANARY == deploymentTemplate {
		newDeploymentType := DeploymentType{
			Deployment: Deployment{
				Strategy: Strategy{
					Canary: deploymentType.Deployment.Strategy.Canary,
				},
			},
		}
		pipelineOverrideBytes, err := json.Marshal(newDeploymentType)
		if err != nil {
			impl.logger.Errorw("err", err)
			return "", err
		}
		pipelineOverride = string(pipelineOverrideBytes)
	} else if pipelineConfig.DEPLOYMENT_TEMPLATE_RECREATE == deploymentTemplate {
		newDeploymentType := DeploymentType{
			Deployment: Deployment{
				Strategy: Strategy{
					Recreate: deploymentType.Deployment.Strategy.Recreate,
				},
			},
		}
		pipelineOverrideBytes, err := json.Marshal(newDeploymentType)
		if err != nil {
			impl.logger.Errorw("err", err)
			return "", err
		}
		pipelineOverride = string(pipelineOverrideBytes)
	}
	return pipelineOverride, nil
}

func (impl PipelineBuilderImpl) createArgoPipelineIfRequired(ctx context.Context, app *app2.App, pipeline *bean.CDPipelineConfigObject, envConfigOverride *chartConfig.EnvConfigOverride) (string, error) {
	//repo has been registered while helm create
	chart, err := impl.chartRepository.FindLatestChartForAppByAppId(app.Id)
	if err != nil {
		impl.logger.Errorw("no chart found ", "app", app.Id)
		return "", err
	}
	envModel, err := impl.environmentRepository.FindById(envConfigOverride.TargetEnvironment)
	if err != nil {
		return "", err
	}
	argoAppName := fmt.Sprintf("%s-%s", app.AppName, envModel.Name)

	appResponse, err := impl.ArgoK8sClient.GetArgoApplication(impl.aCDAuthConfig.ACDConfigMapNamespace, argoAppName, envModel.Cluster)
	appStatus := 0
	if err != nil && appResponse != nil {
		appStatus = int(appResponse["code"].(float64))
	}
	impl.logger.Infow("testing cd pipeline acd check", "appStatus", appStatus)

	// if no error found it means argo app already exists
	//FIXME: check different from pipelinebuilder line 976
	if err == nil && appResponse != nil {
		impl.logger.Infow("argo app already exists", "app", argoAppName, "pipeline", pipeline.Name)
		return argoAppName, nil
	} else if appStatus == http.StatusNotFound {
		//create
		appNamespace := envConfigOverride.Namespace
		if appNamespace == "" {
			appNamespace = "default"
		}
		namespace := argocdServer.DevtronInstalationNs
		appRequest := &argocdServer.AppTemplate{
			ApplicationName: argoAppName,
			Namespace:       namespace,
			TargetNamespace: appNamespace,
			TargetServer:    envModel.Cluster.ServerUrl,
			Project:         "default",
			ValuesFile:      getValuesFileForEnv(pipeline.EnvironmentId),
			RepoPath:        chart.ChartLocation,
			RepoUrl:         chart.GitRepoUrl,
		}
		return impl.ArgoK8sClient.CreateAcdApp(appRequest, envModel.Cluster)
	} else {
		impl.logger.Errorw("err in checking application on argo cd", "err", err, "pipeline", pipeline.Name)
		return "", err
	}

}

func getValuesFileForEnv(environmentId int) string {
	return fmt.Sprintf("_%d-values.yaml", environmentId) //-{envId}-values.yaml
}
func (impl PipelineBuilderImpl) GetCdPipelinesForApp(appId int) (cdPipelines *bean.CdPipelines, err error) {
	cdPipelines, err = impl.dbPipelineOrchestrator.GetCdPipelinesForApp(appId)
	var pipelines []*bean.CDPipelineConfigObject
	for _, dbPipeline := range cdPipelines.Pipelines {
		environment, err := impl.environmentRepository.FindById(dbPipeline.EnvironmentId)
		if err != nil && errors.IsNotFound(err) {
			impl.logger.Errorw("error in fetching pipeline", "err", err)
			return cdPipelines, err
		}
		strategies, err := impl.pipelineConfigRepository.GetAllStrategyByPipelineId(dbPipeline.Id)
		if err != nil && errors.IsNotFound(err) {
			impl.logger.Errorw("error in fetching strategies", "err", err)
			return cdPipelines, err
		}
		var strategiesBean []bean.Strategy
		var deploymentTemplate pipelineConfig.DeploymentTemplate
		for _, item := range strategies {
			strategiesBean = append(strategiesBean, bean.Strategy{
				Config:             []byte(item.Config),
				DeploymentTemplate: item.Strategy,
				Default:            item.Default,
			})

			if item.Default {
				deploymentTemplate = item.Strategy
			}
		}
		pipeline := &bean.CDPipelineConfigObject{
			Id:                            dbPipeline.Id,
			Name:                          dbPipeline.Name,
			EnvironmentId:                 dbPipeline.EnvironmentId,
			EnvironmentName:               environment.Name,
			CiPipelineId:                  dbPipeline.CiPipelineId,
			DeploymentTemplate:            deploymentTemplate,
			TriggerType:                   dbPipeline.TriggerType,
			Strategies:                    strategiesBean,
			PreStage:                      dbPipeline.PreStage,
			PostStage:                     dbPipeline.PostStage,
			PreStageConfigMapSecretNames:  dbPipeline.PreStageConfigMapSecretNames,
			PostStageConfigMapSecretNames: dbPipeline.PostStageConfigMapSecretNames,
			RunPreStageInEnv:              dbPipeline.RunPreStageInEnv,
			RunPostStageInEnv:             dbPipeline.RunPostStageInEnv,
		}
		pipelines = append(pipelines, pipeline)
	}
	cdPipelines.Pipelines = pipelines
	return cdPipelines, err
}

func (impl PipelineBuilderImpl) GetCdPipelinesForAppAndEnv(appId int, envId int) (cdPipelines *bean.CdPipelines, err error) {
	return impl.dbPipelineOrchestrator.GetCdPipelinesForAppAndEnv(appId, envId)
}

type ConfigMapSecretsResponse struct {
	Maps    []bean2.Map `json:"maps"`
	Secrets []bean2.Map `json:"secrets"`
}

func (impl PipelineBuilderImpl) FetchConfigmapSecretsForCdStages(appId, envId, cdPipelineId int) (ConfigMapSecretsResponse, error) {
	configMapSecrets, err := impl.appService.GetConfigMapAndSecretJson(appId, envId, cdPipelineId)
	if err != nil {
		impl.logger.Errorw("error while fetching config secrets ", "err", err)
		return ConfigMapSecretsResponse{}, err
	}
	existingConfigMapSecrets := ConfigMapSecretsResponse{}
	err = json.Unmarshal([]byte(configMapSecrets), &existingConfigMapSecrets)
	if err != nil {
		impl.logger.Error(err)
		return ConfigMapSecretsResponse{}, err
	}
	return existingConfigMapSecrets, nil
}

func (impl PipelineBuilderImpl) GetArtifactsByCDPipeline(cdPipelineId int, stage bean2.WorkflowType) (bean.CiArtifactResponse, error) {
	var ciArtifactsResponse bean.CiArtifactResponse
	var err error
	parentId, parentType, err := impl.GetCdParentDetails(cdPipelineId)
	if err != nil {
		impl.logger.Errorw("error in getting cd parent details", "err", err, "cdPipelineId", cdPipelineId, "stage", stage)
		return ciArtifactsResponse, err
	}
	//setting parent cd id for checking latest image running on parent cd
	parentCdId := 0
<<<<<<< HEAD
	if parentType == bean2.CD_WORKFLOW_TYPE_POST || parentType == bean2.CD_WORKFLOW_TYPE_DEPLOY {
=======
	if parentType == bean2.CD_WORKFLOW_TYPE_POST || (parentType == bean2.CD_WORKFLOW_TYPE_DEPLOY && stage != bean2.CD_WORKFLOW_TYPE_POST) {
>>>>>>> e9240153
		parentCdId = parentId
	}
	pipeline, err := impl.pipelineRepository.FindById(cdPipelineId)
	if err != nil && err != pg.ErrNoRows {
		impl.logger.Errorw("Error in getting cd pipeline details", err, "cdPipelineId", cdPipelineId)
	}
	if stage == bean2.CD_WORKFLOW_TYPE_DEPLOY && len(pipeline.PreStageConfig) > 0 {
		parentId = cdPipelineId
		parentType = bean2.CD_WORKFLOW_TYPE_PRE
	}
	if stage == bean2.CD_WORKFLOW_TYPE_POST {
		parentId = cdPipelineId
		parentType = bean2.CD_WORKFLOW_TYPE_DEPLOY
	}
	ciArtifactsResponse, err = impl.GetArtifactsForCdStage(cdPipelineId, parentId, parentType, stage, parentCdId)
	if err != nil {
		impl.logger.Errorw("error in getting artifacts for cd", "err", err, "stage", stage, "cdPipelineId", cdPipelineId)
		return ciArtifactsResponse, err
	}
	return ciArtifactsResponse, nil
}

func (impl PipelineBuilderImpl) GetCdParentDetails(cdPipelineId int) (parentId int, parentType bean2.WorkflowType, err error) {
	appWorkflowMapping, err := impl.appWorkflowRepository.FindWFCDMappingByCDPipelineId(cdPipelineId)
	if err != nil {
		return 0, "", err
	}
	if len(appWorkflowMapping) != 1 || appWorkflowMapping == nil {
		return 0, "", fmt.Errorf("improper mapping found for cd pipeline")
	}
	parentId = appWorkflowMapping[0].ParentId
	if appWorkflowMapping[0].ParentType == appWorkflow.CDPIPELINE {
		pipeline, err := impl.pipelineRepository.FindById(parentId)
		if err != nil && err != pg.ErrNoRows {
			impl.logger.Errorw("Error in fetching cd pipeline details", err, "pipelineId", parentId)
			return 0, "", err
		}
		if len(pipeline.PostStageConfig) > 0 {
			return parentId, bean2.CD_WORKFLOW_TYPE_POST, nil
		} else {
			return parentId, bean2.CD_WORKFLOW_TYPE_DEPLOY, nil
		}
	}
	return parentId, bean2.CI_WORKFLOW_TYPE, nil
}

func (impl PipelineBuilderImpl) GetArtifactsForCdStage(cdPipelineId int, parentId int, parentType bean2.WorkflowType, stage bean2.WorkflowType, parentCdId int) (bean.CiArtifactResponse, error) {
	var ciArtifacts []bean.CiArtifactBean
	var ciArtifactsResponse bean.CiArtifactResponse
	var err error
	artifactMap := make(map[int]int)
	limit := 30
	ciArtifacts, artifactMap, err = impl.BuildArtifactsForCdStage(cdPipelineId, stage, ciArtifacts, artifactMap, false, limit, parentCdId)
	if err != nil && err != pg.ErrNoRows {
		impl.logger.Errorw("error in getting artifacts for child cd stage", "err", err, "stage", stage)
		return ciArtifactsResponse, err
	}
	ciArtifacts, err = impl.BuildArtifactsForParentStage(cdPipelineId, parentId, parentType, ciArtifacts, artifactMap, limit, parentCdId)
	if err != nil && err != pg.ErrNoRows {
		impl.logger.Errorw("error in getting artifacts for cd", "err", err, "parentStage", parentType, "stage", stage)
		return ciArtifactsResponse, err
	}
	//sorting ci artifacts on the basis of creation time
	if ciArtifacts != nil {
		sort.SliceStable(ciArtifacts, func(i, j int) bool {
			return ciArtifacts[i].Id > ciArtifacts[j].Id
		})
	}
	ciArtifactsResponse.CdPipelineId = cdPipelineId
	if ciArtifacts == nil {
		ciArtifacts = []bean.CiArtifactBean{}
	}
	ciArtifactsResponse.CiArtifacts = ciArtifacts
	return ciArtifactsResponse, nil
}

func (impl PipelineBuilderImpl) BuildArtifactsForParentStage(cdPipelineId int, parentId int, parentType bean2.WorkflowType, ciArtifacts []bean.CiArtifactBean, artifactMap map[int]int, limit int, parentCdId int) ([]bean.CiArtifactBean, error) {
	var ciArtifactsFinal []bean.CiArtifactBean
	var err error
	if parentType == bean2.CI_WORKFLOW_TYPE {
		ciArtifactsFinal, err = impl.BuildArtifactsForCIParent(cdPipelineId, ciArtifacts, artifactMap, limit)
	} else {
		//parent type is PRE, POST or DEPLOY type
		ciArtifactsFinal, _, err = impl.BuildArtifactsForCdStage(parentId, parentType, ciArtifacts, artifactMap, true, limit, parentCdId)
	}
	return ciArtifactsFinal, err
}

func (impl PipelineBuilderImpl) BuildArtifactsForCdStage(pipelineId int, stageType bean2.WorkflowType, ciArtifacts []bean.CiArtifactBean, artifactMap map[int]int, parent bool, limit int, parentCdId int) ([]bean.CiArtifactBean, map[int]int, error) {
	//getting running artifact id for parent cd
	parentCdRunningArtifactId := 0
	if parentCdId > 0 && parent {
		parentCdWfrList, err := impl.cdWorkflowRepository.FindArtifactByPipelineIdAndRunnerType(parentCdId, bean2.CD_WORKFLOW_TYPE_DEPLOY, 1)
		if err != nil {
			impl.logger.Errorw("error in getting artifact for parent cd", "parentCdPipelineId", parentCdId)
			return ciArtifacts, artifactMap, err
		}
		parentCdRunningArtifactId = parentCdWfrList[0].CdWorkflow.CiArtifact.Id
	}
	//getting wfr for parent and updating artifacts
	parentWfrList, err := impl.cdWorkflowRepository.FindArtifactByPipelineIdAndRunnerType(pipelineId, stageType, limit)
	if err != nil {
		impl.logger.Errorw("error in getting artifact for deployed items", "cdPipelineId", pipelineId)
		return ciArtifacts, artifactMap, err
	}
	var acceptedStatus string
	if stageType == bean2.CD_WORKFLOW_TYPE_DEPLOY {
		acceptedStatus = application.Healthy
	} else {
		acceptedStatus = application.SUCCEEDED
	}
	for index, wfr := range parentWfrList {
		if wfr.Status == acceptedStatus {
			lastSuccessfulTriggerOnParent := parent && index == 0
			latest := !parent && index == 0
			runningOnParentCd := parentCdRunningArtifactId == wfr.CdWorkflow.CiArtifact.Id
			if ciArtifactIndex, ok := artifactMap[wfr.CdWorkflow.CiArtifact.Id]; !ok {
				//entry not present, creating new entry
				mInfo, err := parseMaterialInfo([]byte(wfr.CdWorkflow.CiArtifact.MaterialInfo), wfr.CdWorkflow.CiArtifact.DataSource)
				if err != nil {
					mInfo = []byte("[]")
					impl.logger.Errorw("Error in parsing artifact material info", "err", err)
				}
				ciArtifact := bean.CiArtifactBean{
					Id:                            wfr.CdWorkflow.CiArtifact.Id,
					Image:                         wfr.CdWorkflow.CiArtifact.Image,
					ImageDigest:                   wfr.CdWorkflow.CiArtifact.ImageDigest,
					MaterialInfo:                  mInfo,
					LastSuccessfulTriggerOnParent: lastSuccessfulTriggerOnParent,
					Latest:                        latest,
					Scanned:                       wfr.CdWorkflow.CiArtifact.Scanned,
					ScanEnabled:                   wfr.CdWorkflow.CiArtifact.ScanEnabled,
				}
				if !parent {
					ciArtifact.Deployed = true
					ciArtifact.DeployedTime = formatDate(wfr.StartedOn, bean.LayoutRFC3339)
				}
				if runningOnParentCd {
					ciArtifact.RunningOnParentCd = runningOnParentCd
				}
				ciArtifacts = append(ciArtifacts, ciArtifact)
				//storing index of ci artifact for using when updating old entry
				artifactMap[wfr.CdWorkflow.CiArtifact.Id] = len(ciArtifacts) - 1
			} else {
				//entry already present, updating running on parent
				if parent {
					ciArtifacts[ciArtifactIndex].LastSuccessfulTriggerOnParent = lastSuccessfulTriggerOnParent
				}
				if runningOnParentCd {
					ciArtifacts[ciArtifactIndex].RunningOnParentCd = runningOnParentCd
				}
			}
		}
	}
	return ciArtifacts, artifactMap, nil
}

// method for building artifacts for parent CI

func (impl PipelineBuilderImpl) BuildArtifactsForCIParent(cdPipelineId int, ciArtifacts []bean.CiArtifactBean, artifactMap map[int]int, limit int) ([]bean.CiArtifactBean, error) {
	artifacts, err := impl.ciArtifactRepository.GetArtifactsByCDPipeline(cdPipelineId, limit)
	if err != nil {
		impl.logger.Errorw("error in getting artifacts for ci", "err", err)
		return ciArtifacts, err
	}
	for _, artifact := range artifacts {
		if _, ok := artifactMap[artifact.Id]; !ok {
			mInfo, err := parseMaterialInfo([]byte(artifact.MaterialInfo), artifact.DataSource)
			if err != nil {
				mInfo = []byte("[]")
				impl.logger.Errorw("Error in parsing artifact material info", "err", err, "artifact", artifact)
			}
			ciArtifacts = append(ciArtifacts, bean.CiArtifactBean{
				Id:           artifact.Id,
				Image:        artifact.Image,
				ImageDigest:  artifact.ImageDigest,
				MaterialInfo: mInfo,
				ScanEnabled:  artifact.ScanEnabled,
				Scanned:      artifact.Scanned,
			})
		}
	}
	return ciArtifacts, nil
}

func (impl PipelineBuilderImpl) FetchArtifactForRollback(cdPipelineId int) (bean.CiArtifactResponse, error) {
	var ciArtifacts []bean.CiArtifactBean
	var ciArtifactsResponse bean.CiArtifactResponse
	artifacts, err := impl.ciArtifactRepository.FetchArtifactForRollback(cdPipelineId)
	if err != nil {
		return ciArtifactsResponse, err
	}

	for _, artifact := range artifacts {
		mInfo, err := parseMaterialInfo([]byte(artifact.MaterialInfo), artifact.DataSource)
		if err != nil {
			mInfo = []byte("[]")
			impl.logger.Errorw("Error", "err", err)
		}
		ciArtifacts = append(ciArtifacts, bean.CiArtifactBean{
			Id:           artifact.Id,
			Image:        artifact.Image,
			MaterialInfo: mInfo,
			//ImageDigest: artifact.ImageDigest,
			//DataSource:   artifact.DataSource,
			DeployedTime: formatDate(artifact.CreatedOn, bean.LayoutRFC3339),
		})
	}

	ciArtifactsResponse.CdPipelineId = cdPipelineId
	if ciArtifacts == nil {
		ciArtifacts = []bean.CiArtifactBean{}
	}
	ciArtifactsResponse.CiArtifacts = ciArtifacts

	return ciArtifactsResponse, nil
}

func parseMaterialInfo(materialInfo json.RawMessage, source string) (json.RawMessage, error) {
	if source != "GOCD" && source != "CI-RUNNER" && source != "EXTERNAL" {
		return nil, fmt.Errorf("datasource: %s not supported", source)
	}
	var ciMaterials []repository.CiMaterialInfo
	err := json.Unmarshal(materialInfo, &ciMaterials)
	if err != nil {
		println("material info", materialInfo)
		println("unmarshal error for material info", "err", err)
	}
	var scmMapList []map[string]string

	for _, material := range ciMaterials {
		scmMap := map[string]string{}
		var url string
		if material.Material.Type == "git" {
			url = material.Material.GitConfiguration.URL
		} else if material.Material.Type == "scm" {
			url = material.Material.ScmConfiguration.URL
		} else {
			return nil, fmt.Errorf("unknown material type:%s ", material.Material.Type)
		}
		if material.Modifications != nil && len(material.Modifications) > 0 {
			_modification := material.Modifications[0]

			revision := _modification.Revision
			url = strings.TrimSpace(url)

			_webhookDataStr := ""
			_webhookDataByteArr, err := json.Marshal(_modification.WebhookData)
			if err == nil {
				_webhookDataStr = string(_webhookDataByteArr)
			}

			scmMap["url"] = url
			scmMap["revision"] = revision
			scmMap["modifiedTime"] = _modification.ModifiedTime
			scmMap["author"] = _modification.Author
			scmMap["message"] = _modification.Message
			scmMap["tag"] = _modification.Tag
			scmMap["webhookData"] = _webhookDataStr
		}
		scmMapList = append(scmMapList, scmMap)
	}
	mInfo, err := json.Marshal(scmMapList)
	return mInfo, err
}

func (impl PipelineBuilderImpl) FindAppsByTeamId(teamId int) ([]AppBean, error) {
	var appsRes []AppBean
	apps, err := impl.appRepo.FindAppsByTeamId(teamId)
	if err != nil {
		impl.logger.Errorw("error while fetching app", "err", err)
		return nil, err
	}
	for _, app := range apps {
		appsRes = append(appsRes, AppBean{Id: app.Id, Name: app.AppName})
	}
	return appsRes, err
}

func (impl PipelineBuilderImpl) FindAppsByTeamName(teamName string) ([]AppBean, error) {
	var appsRes []AppBean
	apps, err := impl.appRepo.FindAppsByTeamName(teamName)
	if err != nil {
		impl.logger.Errorw("error while fetching app", "err", err)
		return nil, err
	}
	for _, app := range apps {
		appsRes = append(appsRes, AppBean{Id: app.Id, Name: app.AppName})
	}
	return appsRes, err
}

func (impl PipelineBuilderImpl) FindPipelineById(cdPipelineId int) (*pipelineConfig.Pipeline, error) {
	return impl.pipelineRepository.FindById(cdPipelineId)
}

type TeamAppBean struct {
	ProjectId   int        `json:"projectId"`
	ProjectName string     `json:"projectName"`
	AppList     []*AppBean `json:"appList"`
}

type AppBean struct {
	Id     int    `json:"id"`
	Name   string `json:"name,notnull"`
	TeamId int    `json:"teamId,omitempty"`
}

func (impl PipelineBuilderImpl) GetAppListByTeamIds(teamIds []int, appType string) ([]*TeamAppBean, error) {
	var appsRes []*TeamAppBean
	teamMap := make(map[int]*TeamAppBean)
	if len(teamIds) == 0 {
		return appsRes, nil
	}
	apps, err := impl.appRepo.FindAppsByTeamIds(teamIds, appType)
	if err != nil {
		impl.logger.Errorw("error while fetching app", "err", err)
		return nil, err
	}
	for _, app := range apps {
		if _, ok := teamMap[app.TeamId]; ok {
			teamMap[app.TeamId].AppList = append(teamMap[app.TeamId].AppList, &AppBean{Id: app.Id, Name: app.AppName})
		} else {

			teamMap[app.TeamId] = &TeamAppBean{ProjectId: app.Team.Id, ProjectName: app.Team.Name}
			teamMap[app.TeamId].AppList = append(teamMap[app.TeamId].AppList, &AppBean{Id: app.Id, Name: app.AppName})
		}
	}

	for _, v := range teamMap {
		if len(v.AppList) == 0 {
			v.AppList = make([]*AppBean, 0)
		}
		appsRes = append(appsRes, v)
	}

	if len(appsRes) == 0 {
		appsRes = make([]*TeamAppBean, 0)
	}

	return appsRes, err
}

func (impl PipelineBuilderImpl) GetAppList() ([]AppBean, error) {
	var appsRes []AppBean
	apps, err := impl.appRepo.FindAll()
	if err != nil {
		impl.logger.Errorw("error while fetching app", "err", err)
		return nil, err
	}
	for _, app := range apps {
		appsRes = append(appsRes, AppBean{Id: app.Id, Name: app.AppName})
	}
	return appsRes, err
}

func (impl PipelineBuilderImpl) FetchCDPipelineStrategy(appId int) (PipelineStrategiesResponse, error) {
	pipelineStrategiesResponse := PipelineStrategiesResponse{}
	chart, err := impl.chartRepository.FindLatestChartForAppByAppId(appId)
	if err != nil && err != pg.ErrNoRows {
		impl.logger.Errorf("invalid state", "err", err, "appId", appId)
		return pipelineStrategiesResponse, err
	}
	if chart.Id == 0 {
		return pipelineStrategiesResponse, fmt.Errorf("no chart configured")
	}
	pipelineOverride := chart.PipelineOverride
	rollingConfig, err := impl.filterDeploymentTemplate("ROLLING", pipelineOverride)
	if err != nil {
		return pipelineStrategiesResponse, err
	}
	pipelineStrategiesResponse.PipelineStrategy = append(pipelineStrategiesResponse.PipelineStrategy, PipelineStrategy{
		DeploymentTemplate: "ROLLING",
		Config:             []byte(rollingConfig),
		Default:            true,
	})
	bgConfig, err := impl.filterDeploymentTemplate("BLUE-GREEN", pipelineOverride)
	if err != nil {
		return pipelineStrategiesResponse, err
	}
	pipelineStrategiesResponse.PipelineStrategy = append(pipelineStrategiesResponse.PipelineStrategy, PipelineStrategy{
		DeploymentTemplate: "BLUE-GREEN",
		Config:             []byte(bgConfig),
		Default:            false,
	})

	chartVersion := chart.ChartVersion
	chartMajorVersion, chartMinorVersion, err := util2.ExtractChartVersion(chartVersion)
	if err != nil {
		impl.logger.Errorw("chart version parsing", "err", err)
		return pipelineStrategiesResponse, err
	}
	if chartMajorVersion <= 3 && chartMinorVersion < 2 {
		return pipelineStrategiesResponse, nil
	}

	canaryConfig, err := impl.filterDeploymentTemplate("CANARY", pipelineOverride)
	if err != nil {
		return pipelineStrategiesResponse, err
	}
	pipelineStrategiesResponse.PipelineStrategy = append(pipelineStrategiesResponse.PipelineStrategy, PipelineStrategy{
		DeploymentTemplate: "CANARY",
		Config:             []byte(canaryConfig),
		Default:            false,
	})

	recreateConfig, err := impl.filterDeploymentTemplate("RECREATE", pipelineOverride)
	if err != nil {
		return pipelineStrategiesResponse, err
	}
	pipelineStrategiesResponse.PipelineStrategy = append(pipelineStrategiesResponse.PipelineStrategy, PipelineStrategy{
		DeploymentTemplate: "RECREATE",
		Config:             []byte(recreateConfig),
		Default:            false,
	})

	return pipelineStrategiesResponse, nil
}

type PipelineStrategiesResponse struct {
	PipelineStrategy []PipelineStrategy `json:"pipelineStrategy"`
}
type PipelineStrategy struct {
	DeploymentTemplate pipelineConfig.DeploymentTemplate `json:"deploymentTemplate,omitempty" validate:"oneof=BLUE-GREEN ROLLING"` //
	Config             json.RawMessage                   `json:"config"`
	Default            bool                              `json:"default"`
}

func (impl PipelineBuilderImpl) GetCdPipelineById(pipelineId int) (cdPipeline *bean.CDPipelineConfigObject, err error) {
	dbPipeline, err := impl.pipelineRepository.FindById(pipelineId)
	if err != nil && errors.IsNotFound(err) {
		impl.logger.Errorw("error in fetching pipeline", "err", err)
		return cdPipeline, err
	}
	environment, err := impl.environmentRepository.FindById(dbPipeline.EnvironmentId)
	if err != nil && errors.IsNotFound(err) {
		impl.logger.Errorw("error in fetching pipeline", "err", err)
		return cdPipeline, err
	}
	strategies, err := impl.pipelineConfigRepository.GetAllStrategyByPipelineId(dbPipeline.Id)
	if err != nil && errors.IsNotFound(err) {
		impl.logger.Errorw("error in fetching strategies", "err", err)
		return cdPipeline, err
	}
	var strategiesBean []bean.Strategy
	var deploymentTemplate pipelineConfig.DeploymentTemplate
	for _, item := range strategies {
		strategiesBean = append(strategiesBean, bean.Strategy{
			Config:             []byte(item.Config),
			DeploymentTemplate: item.Strategy,
			Default:            item.Default,
		})

		if item.Default {
			deploymentTemplate = item.Strategy
		}
	}

	preStage := bean.CdStage{}
	if len(dbPipeline.PreStageConfig) > 0 {
		preStage.Name = "Pre-Deployment"
		preStage.Config = dbPipeline.PreStageConfig
		preStage.TriggerType = dbPipeline.PreTriggerType
	}
	postStage := bean.CdStage{}
	if len(dbPipeline.PostStageConfig) > 0 {
		postStage.Name = "Post-Deployment"
		postStage.Config = dbPipeline.PostStageConfig
		postStage.TriggerType = dbPipeline.PostTriggerType
	}

	preStageConfigmapSecrets := bean.PreStageConfigMapSecretNames{}
	postStageConfigmapSecrets := bean.PostStageConfigMapSecretNames{}

	if dbPipeline.PreStageConfigMapSecretNames != "" {
		err = json.Unmarshal([]byte(dbPipeline.PreStageConfigMapSecretNames), &preStageConfigmapSecrets)
		if err != nil {
			impl.logger.Error(err)
			return nil, err
		}
	}
	if dbPipeline.PostStageConfigMapSecretNames != "" {
		err = json.Unmarshal([]byte(dbPipeline.PostStageConfigMapSecretNames), &postStageConfigmapSecrets)
		if err != nil {
			impl.logger.Error(err)
			return nil, err
		}
	}

	cdPipeline = &bean.CDPipelineConfigObject{
		Id:                            dbPipeline.Id,
		Name:                          dbPipeline.Name,
		EnvironmentId:                 dbPipeline.EnvironmentId,
		EnvironmentName:               environment.Name,
		CiPipelineId:                  dbPipeline.CiPipelineId,
		DeploymentTemplate:            deploymentTemplate,
		TriggerType:                   dbPipeline.TriggerType,
		Strategies:                    strategiesBean,
		PreStage:                      preStage,
		PostStage:                     postStage,
		PreStageConfigMapSecretNames:  preStageConfigmapSecrets,
		PostStageConfigMapSecretNames: postStageConfigmapSecrets,
		RunPreStageInEnv:              dbPipeline.RunPreStageInEnv,
		RunPostStageInEnv:             dbPipeline.RunPostStageInEnv,
		CdArgoSetup:                   environment.Cluster.CdArgoSetup,
	}

	return cdPipeline, err
}

func (impl PipelineBuilderImpl) FindByIds(ids []*int) ([]*AppBean, error) {
	var appsRes []*AppBean
	apps, err := impl.appRepo.FindByIds(ids)
	if err != nil {
		impl.logger.Errorw("error while fetching app", "err", err)
		return nil, err
	}
	for _, app := range apps {
		appsRes = append(appsRes, &AppBean{Id: app.Id, Name: app.AppName, TeamId: app.TeamId})
	}
	return appsRes, err
}

func (impl PipelineBuilderImpl) GetCiPipelineById(pipelineId int) (ciPipeline *bean.CiPipeline, err error) {
	pipeline, err := impl.ciPipelineRepository.FindById(pipelineId)
	if err != nil && !util.IsErrNoRows(err) {
		impl.logger.Errorw("error in fetching ci pipeline", "pipelineId", pipelineId, "err", err)
		return nil, err
	}
	dockerArgs := make(map[string]string)
	if len(pipeline.DockerArgs) > 0 {
		err := json.Unmarshal([]byte(pipeline.DockerArgs), &dockerArgs)
		if err != nil {
			impl.logger.Warnw("error in unmarshal", "err", err)
		}
	}

	if impl.ciConfig.ExternalCiWebhookUrl == "" {
		hostUrl, err := impl.attributesService.GetByKey(attributes.HostUrlKey)
		if err != nil {
			impl.logger.Errorw("there is no external ci webhook url configured", "ci pipeline", pipeline)
			return nil, err
		}
		if hostUrl != nil {
			impl.ciConfig.ExternalCiWebhookUrl = fmt.Sprintf("%s/%s", hostUrl.Value, ExternalCiWebhookPath)
		}
	}

	var externalCiConfig bean.ExternalCiConfig
	if pipeline.ExternalCiPipeline != nil {
		externalCiConfig = bean.ExternalCiConfig{
			Id:         pipeline.ExternalCiPipeline.Id,
			AccessKey:  pipeline.ExternalCiPipeline.AccessToken,
			WebhookUrl: impl.ciConfig.ExternalCiWebhookUrl,
			Payload:    impl.ciConfig.ExternalCiPayload,
		}
	}

	ciPipelineScripts, err := impl.ciPipelineRepository.FindCiScriptsByCiPipelineId(pipeline.Id)
	if err != nil && !util.IsErrNoRows(err) {
		impl.logger.Errorw("error in fetching ci scripts")
		return nil, err
	}

	var beforeDockerBuildScripts []*bean.CiScript
	var afterDockerBuildScripts []*bean.CiScript
	for _, ciScript := range ciPipelineScripts {
		ciScriptResp := &bean.CiScript{
			Id:             ciScript.Id,
			Index:          ciScript.Index,
			Name:           ciScript.Name,
			Script:         ciScript.Script,
			OutputLocation: ciScript.OutputLocation,
		}
		if ciScript.Stage == BEFORE_DOCKER_BUILD {
			beforeDockerBuildScripts = append(beforeDockerBuildScripts, ciScriptResp)
		} else if ciScript.Stage == AFTER_DOCKER_BUILD {
			afterDockerBuildScripts = append(afterDockerBuildScripts, ciScriptResp)
		}
	}
	parentCiPipeline, err := impl.ciPipelineRepository.FindById(pipeline.ParentCiPipeline)
	if err != nil && !util.IsErrNoRows(err) {
		impl.logger.Errorw("err", err)
		return nil, err
	}
	ciPipeline = &bean.CiPipeline{
		Id:                       pipeline.Id,
		Version:                  pipeline.Version,
		Name:                     pipeline.Name,
		Active:                   pipeline.Active,
		Deleted:                  pipeline.Deleted,
		DockerArgs:               dockerArgs,
		IsManual:                 pipeline.IsManual,
		IsExternal:               pipeline.IsExternal,
		ParentCiPipeline:         pipeline.ParentCiPipeline,
		ParentAppId:              parentCiPipeline.AppId,
		ExternalCiConfig:         externalCiConfig,
		BeforeDockerBuildScripts: beforeDockerBuildScripts,
		AfterDockerBuildScripts:  afterDockerBuildScripts,
		ScanEnabled:              pipeline.ScanEnabled,
	}
	for _, material := range pipeline.CiPipelineMaterials {
		ciMaterial := &bean.CiMaterial{
			Id:              material.Id,
			CheckoutPath:    material.CheckoutPath,
			Path:            material.Path,
			ScmId:           material.ScmId,
			GitMaterialId:   material.GitMaterialId,
			GitMaterialName: material.GitMaterial.Name[strings.Index(material.GitMaterial.Name, "-")+1:],
			ScmName:         material.ScmName,
			ScmVersion:      material.ScmVersion,
			Source:          &bean.SourceTypeConfig{Type: material.Type, Value: material.Value},
		}
		ciPipeline.CiMaterial = append(ciPipeline.CiMaterial, ciMaterial)
	}
	linkedCis, err := impl.ciPipelineRepository.FindByParentCiPipelineId(ciPipeline.Id)
	if err != nil && !util.IsErrNoRows(err) {
		return nil, err
	}
	ciPipeline.LinkedCount = len(linkedCis)

	appWorkflowMappings, err := impl.appWorkflowRepository.FindWFCIMappingByCIPipelineId(ciPipeline.Id)
	for _, mapping := range appWorkflowMappings {
		//there will be only one active entry in db always
		ciPipeline.AppWorkflowId = mapping.AppWorkflowId
	}

	return ciPipeline, err
}<|MERGE_RESOLUTION|>--- conflicted
+++ resolved
@@ -1616,11 +1616,7 @@
 	}
 	//setting parent cd id for checking latest image running on parent cd
 	parentCdId := 0
-<<<<<<< HEAD
-	if parentType == bean2.CD_WORKFLOW_TYPE_POST || parentType == bean2.CD_WORKFLOW_TYPE_DEPLOY {
-=======
 	if parentType == bean2.CD_WORKFLOW_TYPE_POST || (parentType == bean2.CD_WORKFLOW_TYPE_DEPLOY && stage != bean2.CD_WORKFLOW_TYPE_POST) {
->>>>>>> e9240153
 		parentCdId = parentId
 	}
 	pipeline, err := impl.pipelineRepository.FindById(cdPipelineId)
