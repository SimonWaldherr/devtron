--- conflicted
+++ resolved
@@ -148,10 +148,7 @@
 	helmAppService                   client.HelmAppService
 	deploymentGroupRepository        repository.DeploymentGroupRepository
 	ciPipelineMaterialRepository     pipelineConfig.CiPipelineMaterialRepository
-<<<<<<< HEAD
 	userService                      user.UserService
-=======
->>>>>>> 83facbd5
 	ciTemplateOverrideRepository     pipelineConfig.CiTemplateOverrideRepository
 }
 
@@ -190,10 +187,7 @@
 	helmAppService client.HelmAppService,
 	deploymentGroupRepository repository.DeploymentGroupRepository,
 	ciPipelineMaterialRepository pipelineConfig.CiPipelineMaterialRepository,
-<<<<<<< HEAD
 	userService user.UserService,
-=======
->>>>>>> 83facbd5
 	ciTemplateOverrideRepository pipelineConfig.CiTemplateOverrideRepository) *PipelineBuilderImpl {
 	return &PipelineBuilderImpl{
 		logger:                           logger,
@@ -235,10 +229,7 @@
 		helmAppService:                   helmAppService,
 		deploymentGroupRepository:        deploymentGroupRepository,
 		ciPipelineMaterialRepository:     ciPipelineMaterialRepository,
-<<<<<<< HEAD
 		userService:                      userService,
-=======
->>>>>>> 83facbd5
 		ciTemplateOverrideRepository:     ciTemplateOverrideRepository,
 	}
 }
