--- conflicted
+++ resolved
@@ -1742,7 +1742,6 @@
 					impl.logger.Errorw("Error in parsing artifact material info", "err", err)
 				}
 				ciArtifact := bean.CiArtifactBean{
-<<<<<<< HEAD
 					Id:                            wfr.CdWorkflow.CiArtifact.Id,
 					Image:                         wfr.CdWorkflow.CiArtifact.Image,
 					ImageDigest:                   wfr.CdWorkflow.CiArtifact.ImageDigest,
@@ -1751,16 +1750,6 @@
 					Latest:                        latest,
 					Scanned:                       wfr.CdWorkflow.CiArtifact.Scanned,
 					ScanEnabled:                   wfr.CdWorkflow.CiArtifact.ScanEnabled,
-=======
-					Id:              wfr.CdWorkflow.CiArtifact.Id,
-					Image:           wfr.CdWorkflow.CiArtifact.Image,
-					ImageDigest:     wfr.CdWorkflow.CiArtifact.ImageDigest,
-					MaterialInfo:    mInfo,
-					RunningOnParent: runningOnParent,
-					Latest:          latest,
-					Scanned:         wfr.CdWorkflow.CiArtifact.Scanned,
-					ScanEnabled:     wfr.CdWorkflow.CiArtifact.ScanEnabled,
->>>>>>> 9d5bcd84
 				}
 				if !parent {
 					ciArtifact.Deployed = true
