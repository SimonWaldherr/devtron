--- conflicted
+++ resolved
@@ -52,10 +52,7 @@
 	k8sCapacityRouter        k8s.K8sCapacityRouter
 	webhookHelmRouter        webhookHelm.WebhookHelmRouter
 	userAttributesRouter     router.UserAttributesRouter
-<<<<<<< HEAD
-=======
 	telemetryRouter          router.TelemetryRouter
->>>>>>> 539b90eb
 }
 
 func NewMuxRouter(
@@ -81,10 +78,7 @@
 	k8sCapacityRouter k8s.K8sCapacityRouter,
 	webhookHelmRouter webhookHelm.WebhookHelmRouter,
 	userAttributesRouter router.UserAttributesRouter,
-<<<<<<< HEAD
-=======
 	telemetryRouter router.TelemetryRouter,
->>>>>>> 539b90eb
 ) *MuxRouter {
 	r := &MuxRouter{
 		Router:                   mux.NewRouter(),
@@ -111,10 +105,7 @@
 		k8sCapacityRouter:        k8sCapacityRouter,
 		webhookHelmRouter:        webhookHelmRouter,
 		userAttributesRouter:     userAttributesRouter,
-<<<<<<< HEAD
-=======
 		telemetryRouter:          telemetryRouter,
->>>>>>> 539b90eb
 	}
 	return r
 }
@@ -225,10 +216,7 @@
 
 	userAttributeRouter := r.Router.PathPrefix("/orchestrator/attributes/user").Subrouter()
 	r.userAttributesRouter.InitUserAttributesRouter(userAttributeRouter)
-<<<<<<< HEAD
-=======
 
 	telemetryRouter := r.Router.PathPrefix("/orchestrator/telemetry").Subrouter()
 	r.telemetryRouter.InitTelemetryRouter(telemetryRouter)
->>>>>>> 539b90eb
 }